name: test-conda-env-py3
channels:
- conda-forge
- defaults
dependencies:
- git
- scipy
- conda-forge::numpy
- conda-forge::sympy
- pocl
- islpy
- pyopencl
- python>=3.6
- symengine=0.3.0
- python-symengine=0.3.0
- pyfmmlib
- cython

- pip
- pip:
<<<<<<< HEAD
    - git+https://github.com/gaohao95/boxtree@opencl-counter
=======
    - git+https://github.com/inducer/pytools
    - git+https://gitlab.tiker.net/inducer/boxtree
>>>>>>> 91367d83
    - git+https://github.com/inducer/pymbolic
    - git+https://github.com/inducer/loopy
    - git+https://gitlab.tiker.net/inducer/sumpy
    - git+https://github.com/inducer/meshmode<|MERGE_RESOLUTION|>--- conflicted
+++ resolved
@@ -18,12 +18,8 @@
 
 - pip
 - pip:
-<<<<<<< HEAD
-    - git+https://github.com/gaohao95/boxtree@opencl-counter
-=======
     - git+https://github.com/inducer/pytools
     - git+https://gitlab.tiker.net/inducer/boxtree
->>>>>>> 91367d83
     - git+https://github.com/inducer/pymbolic
     - git+https://github.com/inducer/loopy
     - git+https://gitlab.tiker.net/inducer/sumpy
