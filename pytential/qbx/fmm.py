--- conflicted
+++ resolved
@@ -85,29 +85,9 @@
                 self.qbx_local_expansion_factory(order),
                 self.target_kernels)
 
-<<<<<<< HEAD
-    def get_wrangler(self, queue, geo_data, dtype,
-            qbx_order, fmm_level_to_order,
-            source_extra_kwargs=None,
-            kernel_extra_kwargs=None, *,
-            translation_classes_data=None,
-            _use_target_specific_qbx=False):
-
-        if source_extra_kwargs is None:
-            source_extra_kwargs = {}
-
-        return QBXExpansionWrangler(self, queue, geo_data,
-                dtype,
-                qbx_order, fmm_level_to_order,
-                source_extra_kwargs,
-                kernel_extra_kwargs,
-                _use_target_specific_qbx=_use_target_specific_qbx,
-                translation_classes_data=translation_classes_data)
-=======
     @property
     def wrangler_cls(self):
         return QBXExpansionWrangler
->>>>>>> 13372972
 
 
 class QBXExpansionWrangler(SumpyExpansionWrangler):
@@ -136,16 +116,9 @@
         if _use_target_specific_qbx:
             raise ValueError("TSQBX is not implemented in sumpy")
 
-<<<<<<< HEAD
-        SumpyExpansionWrangler.__init__(self,
-                code_container, queue, geo_data.tree(),
-                dtype, fmm_level_to_order, source_extra_kwargs, kernel_extra_kwargs,
-                translation_classes_data=translation_classes_data)
-=======
         super().__init__(
                 tree_indep, geo_data.traversal(),
                 dtype, fmm_level_to_order, source_extra_kwargs, kernel_extra_kwargs)
->>>>>>> 13372972
 
         self.qbx_order = qbx_order
         self.geo_data = geo_data
