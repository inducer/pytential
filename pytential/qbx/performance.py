--- conflicted
+++ resolved
@@ -562,27 +562,6 @@
         else:
             ncoeffs_fmm = p_fmm ** d
             ncoeffs_qbx = p_qbx ** d
-<<<<<<< HEAD
-=======
-            default_translation_source_power = d
-            default_translation_target_power = d
-            default_translation_max_power = 0
-
-        translation_source_power = (
-                default_translation_source_power
-                if self.translation_source_power is None
-                else self.translation_source_power)
-
-        translation_target_power = (
-                default_translation_target_power
-                if self.translation_target_power is None
-                else self.translation_target_power)
-
-        translation_max_power = (
-                default_translation_max_power
-                if self.translation_max_power is None
-                else self.translation_max_power)
->>>>>>> bccd9d47
 
         return TranslationCostModel(
                 ncoeffs_qbx=ncoeffs_qbx,
@@ -674,11 +653,7 @@
 
         # {{{ evaluate locals
 
-<<<<<<< HEAD
-        result["eval_locals"] = (tree.ntargets - geo_data.ncenters) * xlat_cost.l2p()
-=======
         result["eval_locals"] = nqbtl.nfiltered_targets * xlat_cost.l2p()
->>>>>>> bccd9d47
 
         # }}}
 
