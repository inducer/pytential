# -*- coding: utf-8 -*-
from __future__ import division, absolute_import

__copyright__ = "Copyright (C) 2013 Andreas Kloeckner"

__license__ = """
Permission is hereby granted, free of charge, to any person obtaining a copy
of this software and associated documentation files (the "Software"), to deal
in the Software without restriction, including without limitation the rights
to use, copy, modify, merge, publish, distribute, sublicense, and/or sell
copies of the Software, and to permit persons to whom the Software is
furnished to do so, subject to the following conditions:

The above copyright notice and this permission notice shall be included in
all copies or substantial portions of the Software.

THE SOFTWARE IS PROVIDED "AS IS", WITHOUT WARRANTY OF ANY KIND, EXPRESS OR
IMPLIED, INCLUDING BUT NOT LIMITED TO THE WARRANTIES OF MERCHANTABILITY,
FITNESS FOR A PARTICULAR PURPOSE AND NONINFRINGEMENT. IN NO EVENT SHALL THE
AUTHORS OR COPYRIGHT HOLDERS BE LIABLE FOR ANY CLAIM, DAMAGES OR OTHER
LIABILITY, WHETHER IN AN ACTION OF CONTRACT, TORT OR OTHERWISE, ARISING FROM,
OUT OF OR IN CONNECTION WITH THE SOFTWARE OR THE USE OR OTHER DEALINGS IN
THE SOFTWARE.
"""

import six

import numpy as np
from pytools import memoize_method
from meshmode.discretization import Discretization
from pytential.qbx.target_assoc import QBXTargetAssociationFailedException
from pytential.source import LayerPotentialSourceBase

import pyopencl as cl

import logging
logger = logging.getLogger(__name__)


__doc__ = """
.. autoclass:: QBXLayerPotentialSource

.. autoclass:: QBXTargetAssociationFailedException
"""


# {{{ QBX layer potential source

class _not_provided:  # noqa: N801
    pass


class QBXLayerPotentialSource(LayerPotentialSourceBase):
    """A source discretization for a QBX layer potential.

    .. attribute :: qbx_order
    .. attribute :: fmm_order

    .. automethod :: __init__
    .. automethod :: with_refinement
    .. automethod :: copy

    .. attribute :: stage2_density_discr
    .. attribute :: quad_stage2_density_discr

    See :ref:`qbxguts` for some information on the inner workings of this.
    """

    # {{{ constructor / copy

    def __init__(self,
            density_discr,
            fine_order,
            qbx_order=None,
            fmm_order=None,
            fmm_level_to_order=None,
            to_refined_connection=None,
            expansion_factory=None,
            target_association_tolerance=_not_provided,

            # begin experimental arguments
            # FIXME default debug=False once everything has matured
            debug=True,
            _refined_for_global_qbx=False,
            _expansions_in_tree_have_extent=True,
            _expansion_stick_out_factor=0.5,
            _well_sep_is_n_away=2,
            _max_leaf_refine_weight=None,
            _box_extent_norm=None,
            _from_sep_smaller_crit=None,
            _from_sep_smaller_min_nsources_cumul=None,
            _tree_kind="adaptive",
            _use_target_specific_qbx=None,
            geometry_data_inspector=None,
            cost_model=None,
            fmm_backend="sumpy",
            target_stick_out_factor=_not_provided):
        """
        :arg fine_order: The total degree to which the (upsampled)
             underlying quadrature is exact.
        :arg to_refined_connection: A connection used for resampling from
             *density_discr* the fine density discretization.  It is assumed
             that the fine density discretization given by
             *to_refined_connection.to_discr* is *not* already upsampled. May
             be *None*.
        :arg fmm_order: `False` for direct calculation. May not be given if
            *fmm_level_to_order* is given.
        :arg fmm_level_to_order: A function that takes arguments of
             *(kernel, kernel_args, tree, level)* and returns the expansion
             order to be used on a given *level* of *tree* with *kernel*, where
             *kernel* is the :class:`sumpy.kernel.Kernel` being evaluated, and
             *kernel_args* is a set of *(key, value)* tuples with evaluated
             kernel arguments. May not be given if *fmm_order* is given.

        Experimental arguments without a promise of forward compatibility:

        :arg _use_target_specific_qbx: Whether to use target-specific
            acceleration by default if possible. *None* means
            "use if possible".
        :arg cost_model: Either *None* or instance of
             :class:`~pytential.qbx.cost.AbstractQBXCostModel`, used for gathering
             modeled costs (experimental)
        """

        # {{{ argument processing

        if fine_order is None:
            raise ValueError("fine_order must be provided.")

        if qbx_order is None:
            raise ValueError("qbx_order must be provided.")

        if target_stick_out_factor is not _not_provided:
            from warnings import warn
            warn("target_stick_out_factor has been renamed to "
                    "target_association_tolerance. "
                    "Using target_stick_out_factor is deprecated "
                    "and will stop working in 2018.",
                    DeprecationWarning, stacklevel=2)

            if target_association_tolerance is not _not_provided:
                raise TypeError("May not pass both target_association_tolerance and "
                        "target_stick_out_factor.")

            target_association_tolerance = target_stick_out_factor

        del target_stick_out_factor

        if target_association_tolerance is _not_provided:
            target_association_tolerance = float(
                    np.finfo(density_discr.real_dtype).eps) * 1e3

        if fmm_order is not None and fmm_level_to_order is not None:
            raise TypeError("may not specify both fmm_order and fmm_level_to_order")

        if _box_extent_norm is None:
            _box_extent_norm = "l2"

        if _from_sep_smaller_crit is None:
            # This seems to win no matter what the box extent norm is
            # https://gitlab.tiker.net/papers/2017-qbx-fmm-3d/issues/10
            _from_sep_smaller_crit = "precise_linf"

        if fmm_level_to_order is None:
            if fmm_order is False:
                fmm_level_to_order = False
            else:
                def fmm_level_to_order(kernel, kernel_args, tree, level):  # noqa pylint:disable=function-redefined
                    return fmm_order

        if _max_leaf_refine_weight is None:
            if density_discr.ambient_dim == 2:
                # FIXME: This should be verified now that l^2 is the default.
                _max_leaf_refine_weight = 64
            elif density_discr.ambient_dim == 3:
                # For static_linf/linf: https://gitlab.tiker.net/papers/2017-qbx-fmm-3d/issues/8#note_25009  # noqa
                # For static_l2/l2: https://gitlab.tiker.net/papers/2017-qbx-fmm-3d/issues/12  # noqa
                _max_leaf_refine_weight = 512
            else:
                # Just guessing...
                _max_leaf_refine_weight = 64

        if _from_sep_smaller_min_nsources_cumul is None:
            # See here for the comment thread that led to these defaults:
            # https://gitlab.tiker.net/inducer/boxtree/merge_requests/28#note_18661
            if density_discr.dim == 1:
                _from_sep_smaller_min_nsources_cumul = 15
            else:
                _from_sep_smaller_min_nsources_cumul = 30

        # }}}

        LayerPotentialSourceBase.__init__(self, density_discr)

        self.fine_order = fine_order
        self.qbx_order = qbx_order
        self.fmm_level_to_order = fmm_level_to_order

        assert target_association_tolerance is not None

        self.target_association_tolerance = target_association_tolerance
        self.fmm_backend = fmm_backend

        # Default values are lazily provided if these are None
        self._to_refined_connection = to_refined_connection

        if expansion_factory is None:
            from sumpy.expansion import DefaultExpansionFactory
            expansion_factory = DefaultExpansionFactory()
        self.expansion_factory = expansion_factory

        self.debug = debug
        self._refined_for_global_qbx = _refined_for_global_qbx
        self._expansions_in_tree_have_extent = \
                _expansions_in_tree_have_extent
        self._expansion_stick_out_factor = _expansion_stick_out_factor
        self._well_sep_is_n_away = _well_sep_is_n_away
        self._max_leaf_refine_weight = _max_leaf_refine_weight
        self._box_extent_norm = _box_extent_norm
        self._from_sep_smaller_crit = _from_sep_smaller_crit
        self._from_sep_smaller_min_nsources_cumul = \
                _from_sep_smaller_min_nsources_cumul
        self._tree_kind = _tree_kind
        self._use_target_specific_qbx = _use_target_specific_qbx
        self.geometry_data_inspector = geometry_data_inspector

        if cost_model is None:
            from pytential.qbx.cost import PythonQBXCostModel
            cost_model = PythonQBXCostModel()

        self.cost_model = cost_model

        # /!\ *All* parameters set here must also be set by copy() below,
        # otherwise they will be reset to their default values behind your
        # back if the layer potential source is ever copied. (such as
        # during refinement)

    def copy(
            self,
            density_discr=None,
            fine_order=None,
            qbx_order=None,
            fmm_order=_not_provided,
            fmm_level_to_order=_not_provided,
            to_refined_connection=None,
            target_association_tolerance=_not_provided,
            _expansions_in_tree_have_extent=_not_provided,
            _expansion_stick_out_factor=_not_provided,
            _max_leaf_refine_weight=None,
            _box_extent_norm=None,
            _from_sep_smaller_crit=None,
            _tree_kind=None,
            _use_target_specific_qbx=_not_provided,
            geometry_data_inspector=None,
            cost_model=_not_provided,
            fmm_backend=None,

            debug=_not_provided,
            _refined_for_global_qbx=_not_provided,
            target_stick_out_factor=_not_provided,
            ):

        # {{{ argument processing

        if target_stick_out_factor is not _not_provided:
            from warnings import warn
            warn("target_stick_out_factor has been renamed to "
                    "target_association_tolerance. "
                    "Using target_stick_out_factor is deprecated "
                    "and will stop working in 2018.",
                    DeprecationWarning, stacklevel=2)

            if target_association_tolerance is not _not_provided:
                raise TypeError("May not pass both target_association_tolerance and "
                        "target_stick_out_factor.")

            target_association_tolerance = target_stick_out_factor

        elif target_association_tolerance is _not_provided:
            target_association_tolerance = self.target_association_tolerance

        del target_stick_out_factor

        # }}}

        kwargs = {}

        if (fmm_order is not _not_provided
                and fmm_level_to_order is not _not_provided):
            raise TypeError("may not specify both fmm_order and fmm_level_to_order")
        elif fmm_order is not _not_provided:
            kwargs["fmm_order"] = fmm_order
        elif fmm_level_to_order is not _not_provided:
            kwargs["fmm_level_to_order"] = fmm_level_to_order
        else:
            kwargs["fmm_level_to_order"] = self.fmm_level_to_order

        # FIXME Could/should share wrangler and geometry kernels
        # if no relevant changes have been made.
        return QBXLayerPotentialSource(
                density_discr=density_discr or self.density_discr,
                fine_order=(
                    fine_order if fine_order is not None else self.fine_order),
                qbx_order=qbx_order if qbx_order is not None else self.qbx_order,

                target_association_tolerance=target_association_tolerance,
                to_refined_connection=(
                    to_refined_connection or self._to_refined_connection),

                debug=(
                    # False is a valid value here
                    debug if debug is not _not_provided else self.debug),
                _refined_for_global_qbx=(
                    # False is a valid value here
                    _refined_for_global_qbx
                    if _refined_for_global_qbx is not _not_provided
                    else self._refined_for_global_qbx),
                _expansions_in_tree_have_extent=(
                    # False is a valid value here
                    _expansions_in_tree_have_extent
                    if _expansions_in_tree_have_extent is not _not_provided
                    else self._expansions_in_tree_have_extent),
                _expansion_stick_out_factor=(
                    # 0 is a valid value here
                    _expansion_stick_out_factor
                    if _expansion_stick_out_factor is not _not_provided
                    else self._expansion_stick_out_factor),
                _well_sep_is_n_away=self._well_sep_is_n_away,
                _max_leaf_refine_weight=(
                    _max_leaf_refine_weight or self._max_leaf_refine_weight),
                _box_extent_norm=(_box_extent_norm or self._box_extent_norm),
                _from_sep_smaller_crit=(
                    _from_sep_smaller_crit or self._from_sep_smaller_crit),
                _from_sep_smaller_min_nsources_cumul=(
                    self._from_sep_smaller_min_nsources_cumul),
                _tree_kind=_tree_kind or self._tree_kind,
                _use_target_specific_qbx=(_use_target_specific_qbx
                    if _use_target_specific_qbx is not _not_provided
                    else self._use_target_specific_qbx),
                geometry_data_inspector=(
                    geometry_data_inspector or self.geometry_data_inspector),
                cost_model=(
                    # None is a valid value here
                    cost_model
                    if cost_model is not _not_provided
                    else self.cost_model),
                fmm_backend=fmm_backend or self.fmm_backend,
                **kwargs)

    # }}}

    @property
    def stage2_density_discr(self):
        """The refined, interpolation-focused density discretization (no oversampling).
        """
        return (self._to_refined_connection.to_discr
                if self._to_refined_connection is not None
                else self.density_discr)

    @property
    @memoize_method
    def refined_interp_to_ovsmp_quad_connection(self):
        from meshmode.discretization.connection import make_same_mesh_connection

        return make_same_mesh_connection(
                self.quad_stage2_density_discr,
                self.stage2_density_discr)

    @property
    @memoize_method
    def quad_stage2_density_discr(self):
        """The refined, quadrature-focused density discretization (with upsampling).
        """
        from meshmode.discretization.poly_element import (
                QuadratureSimplexGroupFactory)

        return Discretization(
            self.density_discr.cl_context, self.stage2_density_discr.mesh,
            QuadratureSimplexGroupFactory(self.fine_order),
            self.real_dtype)

    # {{{ weights and area elements

    @memoize_method
    def weights_and_area_elements(self):
        from pytential import bind, sym
        with cl.CommandQueue(self.cl_context) as queue:
            return bind(self, sym.weights_and_area_elements(
                self.ambient_dim,
                dofdesc=sym.QBX_SOURCE_QUAD_STAGE2))(queue).with_queue(None)

    # }}}

    @property
    @memoize_method
    def resampler(self):
        from meshmode.discretization.connection import \
                ChainedDiscretizationConnection

        conn = self.refined_interp_to_ovsmp_quad_connection

        if self._to_refined_connection is not None:
            return ChainedDiscretizationConnection(
                    [self._to_refined_connection, conn])

        return conn

    @property
    @memoize_method
    def direct_resampler(self):
        """
        .. warning::

            This always returns a
            :class:`~meshmode.discretization.connection.DirectDiscretizationConnection`.
            In case the geometry has been refined multiple times, a direct
            connection can have a large number of groups and/or
            interpolation batches, making it scale significantly worse than
            the one returned by :attr:`resampler`.
        """
        from meshmode.discretization.connection import \
                flatten_chained_connection

        conn = self.resampler
        with cl.CommandQueue(self.cl_context) as queue:
            conn = flatten_chained_connection(queue, conn)

        return conn

    @property
    @memoize_method
    def tree_code_container(self):
        from pytential.qbx.utils import TreeCodeContainer
        return TreeCodeContainer(self.cl_context)

    @property
    @memoize_method
    def refiner_code_container(self):
        from pytential.qbx.refinement import RefinerCodeContainer
        return RefinerCodeContainer(self.cl_context, self.tree_code_container)

    @property
    @memoize_method
    def target_association_code_container(self):
        from pytential.qbx.target_assoc import TargetAssociationCodeContainer
        return TargetAssociationCodeContainer(
                self.cl_context, self.tree_code_container)

    @memoize_method
    def with_refinement(self, target_order=None, kernel_length_scale=None,
            maxiter=None, visualize=False, refiner=None,
            _expansion_disturbance_tolerance=None,
            _force_stage2_uniform_refinement_rounds=None,
            _scaled_max_curvature_threshold=None):
        """
        :arg refiner: If the mesh underlying :attr:`density_discr`
            is itself the result of refinement, then its
            :class:`meshmode.refinement.Refiner` instance may need to
            be reused for continued refinement. This argument
            provides the opportunity to pass in an existing refiner
            that should be used for continued refinement.
        :returns: a tuple ``(lpot_src, cnx)``, where ``lpot_src`` is a
            :class:`QBXLayerPotentialSource` and ``cnx`` is a
            :class:`meshmode.discretization.connection.DiscretizationConnection`
            from the originally given to the refined geometry.
        """
        from pytential.qbx.refinement import refine_for_global_qbx

        from meshmode.discretization.poly_element import (
                InterpolatoryQuadratureSimplexGroupFactory)

        if target_order is None:
            target_order = self.density_discr.groups[0].order

        with cl.CommandQueue(self.cl_context) as queue:
            lpot, connection = refine_for_global_qbx(
                    self,
                    self.refiner_code_container.get_wrangler(queue),
                    InterpolatoryQuadratureSimplexGroupFactory(target_order),
                    kernel_length_scale=kernel_length_scale,
                    maxiter=maxiter, visualize=visualize,
                    expansion_disturbance_tolerance=_expansion_disturbance_tolerance,
                    force_stage2_uniform_refinement_rounds=(
                        _force_stage2_uniform_refinement_rounds),
                    scaled_max_curvature_threshold=(
                        _scaled_max_curvature_threshold),
                    refiner=refiner)

        return lpot, connection

    # {{{ internal API

    @memoize_method
    def qbx_fmm_geometry_data(self, target_discrs_and_qbx_sides):
        """
        :arg target_discrs_and_qbx_sides:
            a tuple of *(discr, qbx_forced_limit)*
            tuples, where *discr* is a
            :class:`meshmode.discretization.Discretization`
            or
            :class:`pytential.target.TargetBase`
            instance
        """
        from pytential.qbx.geometry import QBXFMMGeometryData

        return QBXFMMGeometryData(self.qbx_fmm_code_getter,
                self, target_discrs_and_qbx_sides,
                target_association_tolerance=self.target_association_tolerance,
                tree_kind=self._tree_kind,
                debug=self.debug)

    # }}}

    # {{{ helpers for symbolic operator processing

    def preprocess_optemplate(self, name, discretizations, expr):
        """
        :arg name: The symbolic name for *self*, which the preprocessor
            should use to find which expressions it is allowed to modify.
        """
        from pytential.symbolic.mappers import QBXPreprocessor
        return QBXPreprocessor(name, discretizations)(expr)

    def op_group_features(self, expr):
        from sumpy.kernel import AxisTargetDerivativeRemover
        result = (
                expr.source, expr.density,
                AxisTargetDerivativeRemover()(expr.kernel),
                )

        return result

    # }}}

    # {{{ internal functionality for execution

    def exec_compute_potential_insn(self, queue, insn, bound_expr, evaluate,
            return_timing_data):
        extra_args = {}

        if self.fmm_level_to_order is False:
            func = self.exec_compute_potential_insn_direct
            extra_args["return_timing_data"] = return_timing_data

        else:
            func = self.exec_compute_potential_insn_fmm

            def drive_fmm(wrangler, strengths, geo_data, kernel, kernel_arguments):
                del geo_data, kernel, kernel_arguments
                from pytential.qbx.fmm import drive_fmm
                if return_timing_data:
                    timing_data = {}
                else:
                    timing_data = None
                return drive_fmm(wrangler, strengths, timing_data), timing_data

            extra_args["fmm_driver"] = drive_fmm

        return self._dispatch_compute_potential_insn(
                queue, insn, bound_expr, evaluate, func, extra_args)

    def cost_model_compute_potential_insn(self, queue, insn, bound_expr, evaluate,
                                          calibration_params):
        """Using :attr:`cost_model`, evaluate the cost of executing *insn*.
        Cost model results are gathered in
        :attr:`pytential.symbolic.execution.BoundExpression.modeled_cost`
        along the way.

        :returns: whatever :meth:`exec_compute_potential_insn_fmm` returns.
        """
        if self.fmm_level_to_order is False:
            raise NotImplementedError("perf modeling direct evaluations")

        def drive_cost_model(
                    wrangler, strengths, geo_data, kernel, kernel_arguments):
            del strengths
<<<<<<< HEAD
            cost_model_result = self.cost_model(
                geo_data, kernel, kernel_arguments, calibration_params
            )
            return wrangler.full_output_zeros(), cost_model_result
=======
            cost_model_result = (
                    self.cost_model(wrangler, geo_data, kernel, kernel_arguments))

            from pytools.obj_array import with_object_array_or_scalar
            output_placeholder = with_object_array_or_scalar(
                wrangler.finalize_potentials,
                wrangler.full_output_zeros()
            )

            return output_placeholder, cost_model_result
>>>>>>> d20e984b

        return self._dispatch_compute_potential_insn(
            queue, insn, bound_expr, evaluate,
            self.exec_compute_potential_insn_fmm,
            extra_args={"fmm_driver": drive_cost_model}
        )

    def _dispatch_compute_potential_insn(self, queue, insn, bound_expr,
            evaluate, func, extra_args=None):
        if not self._refined_for_global_qbx:
            from warnings import warn
            warn(
                    "Executing global QBX without refinement. "
                    "This is unlikely to work.")

        if extra_args is None:
            extra_args = {}

        return func(queue, insn, bound_expr, evaluate, **extra_args)

    @property
    @memoize_method
    def qbx_fmm_code_getter(self):
        from pytential.qbx.geometry import QBXFMMGeometryCodeGetter
        return QBXFMMGeometryCodeGetter(self.cl_context, self.ambient_dim,
                self.tree_code_container, debug=self.debug,
                _well_sep_is_n_away=self._well_sep_is_n_away,
                _from_sep_smaller_crit=self._from_sep_smaller_crit)

    # {{{ fmm-based execution

    @memoize_method
    def expansion_wrangler_code_container(self, fmm_kernel, out_kernels):
        mpole_expn_class = \
                self.expansion_factory.get_multipole_expansion_class(fmm_kernel)
        local_expn_class = \
                self.expansion_factory.get_local_expansion_class(fmm_kernel)

        from functools import partial
        fmm_mpole_factory = partial(mpole_expn_class, fmm_kernel)
        fmm_local_factory = partial(local_expn_class, fmm_kernel)
        qbx_local_factory = partial(local_expn_class, fmm_kernel)

        if self.fmm_backend == "sumpy":
            from pytential.qbx.fmm import \
                    QBXSumpyExpansionWranglerCodeContainer
            return QBXSumpyExpansionWranglerCodeContainer(
                    self.cl_context,
                    fmm_mpole_factory, fmm_local_factory, qbx_local_factory,
                    out_kernels)

        elif self.fmm_backend == "fmmlib":
            from pytential.qbx.fmmlib import \
                    QBXFMMLibExpansionWranglerCodeContainer
            return QBXFMMLibExpansionWranglerCodeContainer(
                    self.cl_context,
                    fmm_mpole_factory, fmm_local_factory, qbx_local_factory,
                    out_kernels)

        else:
            raise ValueError("invalid FMM backend: %s" % self.fmm_backend)

    def get_target_discrs_and_qbx_sides(self, insn, bound_expr):
        """Build the list of unique target discretizations used by the
        provided instruction.
        """
        # map (name, qbx_side) to number in list
        target_name_and_side_to_number = {}
        # list of tuples (discr, qbx_side)
        target_discrs_and_qbx_sides = []

        for o in insn.outputs:
            key = (o.target_name, o.qbx_forced_limit)
            if key not in target_name_and_side_to_number:
                target_name_and_side_to_number[key] = \
                        len(target_discrs_and_qbx_sides)

                target_discr = bound_expr.places.get_geometry(o.target_name)
                if isinstance(target_discr, LayerPotentialSourceBase):
                    target_discr = target_discr.density_discr

                qbx_forced_limit = o.qbx_forced_limit
                if qbx_forced_limit is None:
                    qbx_forced_limit = 0

                target_discrs_and_qbx_sides.append(
                        (target_discr, qbx_forced_limit))

        return target_name_and_side_to_number, tuple(target_discrs_and_qbx_sides)

    def exec_compute_potential_insn_fmm(self, queue, insn, bound_expr, evaluate,
            fmm_driver):
        """
        :arg fmm_driver: A function that accepts four arguments:
            *wrangler*, *strength*, *geo_data*, *kernel*, *kernel_arguments*
        :returns: a tuple ``(assignments, extra_outputs)``, where *assignments*
            is a list of tuples containing pairs ``(name, value)`` representing
            assignments to be performed in the evaluation context.
            *extra_outputs* is data that *fmm_driver* may return
            (such as timing data), passed through unmodified.
        """
        target_name_and_side_to_number, target_discrs_and_qbx_sides = (
                self.get_target_discrs_and_qbx_sides(insn, bound_expr))

        geo_data = self.qbx_fmm_geometry_data(target_discrs_and_qbx_sides)

        # FIXME Exert more positive control over geo_data attribute lifetimes using
        # geo_data.<method>.clear_cache(geo_data).

        # FIXME Synthesize "bad centers" around corners and edges that have
        # inadequate QBX coverage.

        # FIXME don't compute *all* output kernels on all targets--respect that
        # some target discretizations may only be asking for derivatives (e.g.)

        strengths = (evaluate(insn.density).with_queue(queue)
                * self.weights_and_area_elements())
        out_kernels = tuple(knl for knl in insn.kernels)
        fmm_kernel = self.get_fmm_kernel(out_kernels)
        output_and_expansion_dtype = (
                self.get_fmm_output_and_expansion_dtype(fmm_kernel, strengths))
        kernel_extra_kwargs, source_extra_kwargs = (
                self.get_fmm_expansion_wrangler_extra_kwargs(
                    queue, out_kernels, geo_data.tree().user_source_ids,
                    insn.kernel_arguments, evaluate))

        wrangler = self.expansion_wrangler_code_container(
                fmm_kernel, out_kernels).get_wrangler(
                        queue, geo_data, output_and_expansion_dtype,
                        self.qbx_order,
                        self.fmm_level_to_order,
                        source_extra_kwargs=source_extra_kwargs,
                        kernel_extra_kwargs=kernel_extra_kwargs,
                        _use_target_specific_qbx=self._use_target_specific_qbx)

        from pytential.qbx.geometry import target_state
        if (geo_data.user_target_to_center().with_queue(queue)
                == target_state.FAILED).any().get():
            raise RuntimeError("geometry has failed targets")

        # {{{ geometry data inspection hook

        if self.geometry_data_inspector is not None:
            perform_fmm = self.geometry_data_inspector(insn, bound_expr, geo_data)
            if not perform_fmm:
                return [(o.name, 0) for o in insn.outputs]

        # }}}

        # Execute global QBX.
        all_potentials_on_every_target, extra_outputs = (
                fmm_driver(
                    wrangler, strengths, geo_data, fmm_kernel, kernel_extra_kwargs))

        result = []

        for o in insn.outputs:
            target_side_number = target_name_and_side_to_number[
                    o.target_name, o.qbx_forced_limit]
            target_slice = slice(*geo_data.target_info().target_discr_starts[
                    target_side_number:target_side_number+2])

            result.append((o.name,
                    all_potentials_on_every_target[o.kernel_index][target_slice]))

        return result, extra_outputs

    # }}}

    # {{{ direct execution

    @memoize_method
    def get_lpot_applier(self, kernels):
        # needs to be separate method for caching

        from pytools import any
        if any(knl.is_complex_valued for knl in kernels):
            value_dtype = self.density_discr.complex_dtype
        else:
            value_dtype = self.density_discr.real_dtype

        from sumpy.qbx import LayerPotential
        from sumpy.expansion.local import LineTaylorLocalExpansion
        return LayerPotential(self.cl_context,
                    [LineTaylorLocalExpansion(knl, self.qbx_order)
                        for knl in kernels],
                    value_dtypes=value_dtype)

    @memoize_method
    def get_lpot_applier_on_tgt_subset(self, kernels):
        # needs to be separate method for caching

        from pytools import any
        if any(knl.is_complex_valued for knl in kernels):
            value_dtype = self.density_discr.complex_dtype
        else:
            value_dtype = self.density_discr.real_dtype

        from pytential.qbx.direct import LayerPotentialOnTargetAndCenterSubset
        from sumpy.expansion.local import VolumeTaylorLocalExpansion
        return LayerPotentialOnTargetAndCenterSubset(
                self.cl_context,
                [VolumeTaylorLocalExpansion(knl, self.qbx_order)
                    for knl in kernels],
                value_dtypes=value_dtype)

    @memoize_method
    def get_qbx_target_numberer(self, dtype):
        assert dtype == np.int32
        from pyopencl.scan import GenericScanKernel
        return GenericScanKernel(
                self.cl_context, np.int32,
                arguments="int *tgt_to_qbx_center, int *qbx_tgt_number, int *count",
                input_expr="tgt_to_qbx_center[i] >= 0 ? 1 : 0",
                scan_expr="a+b", neutral="0",
                output_statement="""
                    if (item != prev_item)
                        qbx_tgt_number[item-1] = i;

                    if (i+1 == N)
                        *count = item;
                    """)

    def exec_compute_potential_insn_direct(self, queue, insn, bound_expr, evaluate,
            return_timing_data):
        if return_timing_data:
            from pytential.source import UnableToCollectTimingData
            from warnings import warn
            warn(
                    "Timing data collection not supported.",
                    category=UnableToCollectTimingData)

        lpot_applier = self.get_lpot_applier(insn.kernels)
        p2p = None
        lpot_applier_on_tgt_subset = None

        kernel_args = {}
        for arg_name, arg_expr in six.iteritems(insn.kernel_arguments):
            kernel_args[arg_name] = evaluate(arg_expr)

        strengths = (evaluate(insn.density).with_queue(queue)
                * self.weights_and_area_elements())

        from pytential import bind, sym
        expansion_radii = bind(self,
                sym.expansion_radii(self.ambient_dim))(queue)
        centers = {
                -1: bind(self,
                    sym.expansion_centers(self.ambient_dim, -1))(queue),
                +1: bind(self,
                    sym.expansion_centers(self.ambient_dim, +1))(queue)
                }

        # FIXME: Do this all at once
        result = []
        for o in insn.outputs:
            target_discr = bound_expr.get_discretization(o.target_name)

            is_self = self.density_discr is target_discr

            if is_self:
                # QBXPreprocessor is supposed to have taken care of this
                assert o.qbx_forced_limit is not None
                assert abs(o.qbx_forced_limit) > 0

                evt, output_for_each_kernel = lpot_applier(
                        queue, target_discr.nodes(),
                        self.quad_stage2_density_discr.nodes(),
                        centers[o.qbx_forced_limit],
                        [strengths],
                        expansion_radii=expansion_radii,
                        **kernel_args)
                result.append((o.name, output_for_each_kernel[o.kernel_index]))
            else:
                # no on-disk kernel caching
                if p2p is None:
                    p2p = self.get_p2p(insn.kernels)
                if lpot_applier_on_tgt_subset is None:
                    lpot_applier_on_tgt_subset = self.get_lpot_applier_on_tgt_subset(
                            insn.kernels)

                evt, output_for_each_kernel = p2p(queue,
                        target_discr.nodes(),
                        self.quad_stage2_density_discr.nodes(),
                        [strengths], **kernel_args)

                qbx_forced_limit = o.qbx_forced_limit
                if qbx_forced_limit is None:
                    qbx_forced_limit = 0

                geo_data = self.qbx_fmm_geometry_data(
                        target_discrs_and_qbx_sides=(
                            (target_discr, qbx_forced_limit),
                        ))

                # center-related info is independent of targets

                # First ncenters targets are the centers
                tgt_to_qbx_center = (
                        geo_data.user_target_to_center()[geo_data.ncenters:]
                        .copy(queue=queue)
                        .with_queue(queue))

                qbx_tgt_numberer = self.get_qbx_target_numberer(
                        tgt_to_qbx_center.dtype)
                qbx_tgt_count = cl.array.empty(queue, (), np.int32)
                qbx_tgt_numbers = cl.array.empty_like(tgt_to_qbx_center)

                qbx_tgt_numberer(
                        tgt_to_qbx_center, qbx_tgt_numbers, qbx_tgt_count,
                        queue=queue)

                qbx_tgt_count = int(qbx_tgt_count.get())

                if (o.qbx_forced_limit is not None
                        and abs(o.qbx_forced_limit) == 1
                        and qbx_tgt_count < target_discr.nnodes):
                    raise RuntimeError("Did not find a matching QBX center "
                            "for some targets")

                qbx_tgt_numbers = qbx_tgt_numbers[:qbx_tgt_count]
                qbx_center_numbers = tgt_to_qbx_center[qbx_tgt_numbers]
                qbx_center_numbers.finish()

                tgt_subset_kwargs = kernel_args.copy()
                for i, res_i in enumerate(output_for_each_kernel):
                    tgt_subset_kwargs["result_%d" % i] = res_i

                if qbx_tgt_count:
                    lpot_applier_on_tgt_subset(
                            queue,
                            targets=target_discr.nodes(),
                            sources=self.quad_stage2_density_discr.nodes(),
                            centers=geo_data.centers(),
                            expansion_radii=geo_data.expansion_radii(),
                            strengths=[strengths],
                            qbx_tgt_numbers=qbx_tgt_numbers,
                            qbx_center_numbers=qbx_center_numbers,
                            **tgt_subset_kwargs)

                result.append((o.name, output_for_each_kernel[o.kernel_index]))

        timing_data = {}
        return result, timing_data

    # }}}

    # }}}

# }}}


__all__ = (
        "QBXLayerPotentialSource",
        "QBXTargetAssociationFailedException",
        )

# vim: fdm=marker<|MERGE_RESOLUTION|>--- conflicted
+++ resolved
@@ -559,8 +559,7 @@
         return self._dispatch_compute_potential_insn(
                 queue, insn, bound_expr, evaluate, func, extra_args)
 
-    def cost_model_compute_potential_insn(self, queue, insn, bound_expr, evaluate,
-                                          calibration_params):
+    def cost_model_compute_potential_insn(self, queue, insn, bound_expr, evaluate):
         """Using :attr:`cost_model`, evaluate the cost of executing *insn*.
         Cost model results are gathered in
         :attr:`pytential.symbolic.execution.BoundExpression.modeled_cost`
@@ -568,18 +567,13 @@
 
         :returns: whatever :meth:`exec_compute_potential_insn_fmm` returns.
         """
+
         if self.fmm_level_to_order is False:
             raise NotImplementedError("perf modeling direct evaluations")
 
         def drive_cost_model(
                     wrangler, strengths, geo_data, kernel, kernel_arguments):
             del strengths
-<<<<<<< HEAD
-            cost_model_result = self.cost_model(
-                geo_data, kernel, kernel_arguments, calibration_params
-            )
-            return wrangler.full_output_zeros(), cost_model_result
-=======
             cost_model_result = (
                     self.cost_model(wrangler, geo_data, kernel, kernel_arguments))
 
@@ -590,13 +584,11 @@
             )
 
             return output_placeholder, cost_model_result
->>>>>>> d20e984b
 
         return self._dispatch_compute_potential_insn(
-            queue, insn, bound_expr, evaluate,
-            self.exec_compute_potential_insn_fmm,
-            extra_args={"fmm_driver": drive_cost_model}
-        )
+                queue, insn, bound_expr, evaluate,
+                self.exec_compute_potential_insn_fmm,
+                extra_args={"fmm_driver": drive_cost_model})
 
     def _dispatch_compute_potential_insn(self, queue, insn, bound_expr,
             evaluate, func, extra_args=None):
