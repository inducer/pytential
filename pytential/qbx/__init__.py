# -*- coding: utf-8 -*-
from __future__ import division, absolute_import

__copyright__ = "Copyright (C) 2013 Andreas Kloeckner"

__license__ = """
Permission is hereby granted, free of charge, to any person obtaining a copy
of this software and associated documentation files (the "Software"), to deal
in the Software without restriction, including without limitation the rights
to use, copy, modify, merge, publish, distribute, sublicense, and/or sell
copies of the Software, and to permit persons to whom the Software is
furnished to do so, subject to the following conditions:

The above copyright notice and this permission notice shall be included in
all copies or substantial portions of the Software.

THE SOFTWARE IS PROVIDED "AS IS", WITHOUT WARRANTY OF ANY KIND, EXPRESS OR
IMPLIED, INCLUDING BUT NOT LIMITED TO THE WARRANTIES OF MERCHANTABILITY,
FITNESS FOR A PARTICULAR PURPOSE AND NONINFRINGEMENT. IN NO EVENT SHALL THE
AUTHORS OR COPYRIGHT HOLDERS BE LIABLE FOR ANY CLAIM, DAMAGES OR OTHER
LIABILITY, WHETHER IN AN ACTION OF CONTRACT, TORT OR OTHERWISE, ARISING FROM,
OUT OF OR IN CONNECTION WITH THE SOFTWARE OR THE USE OR OTHER DEALINGS IN
THE SOFTWARE.
"""

import six

import numpy as np
from pytools import memoize_method
from meshmode.discretization import Discretization
from pytential.qbx.target_assoc import QBXTargetAssociationFailedException
from pytential.source import LayerPotentialSourceBase

import pyopencl as cl

import logging
logger = logging.getLogger(__name__)


__doc__ = """
.. autoclass:: QBXLayerPotentialSource

.. autoclass:: QBXTargetAssociationFailedException
"""


# {{{ QBX layer potential source

class _not_provided:  # noqa: N801
    pass


class QBXLayerPotentialSource(LayerPotentialSourceBase):
    """A source discretization for a QBX layer potential.

    .. attribute :: qbx_order
    .. attribute :: fmm_order

    .. automethod :: __init__
    .. automethod :: with_refinement
    .. automethod :: copy

    .. attribute :: stage2_density_discr
    .. attribute :: quad_stage2_density_discr

    See :ref:`qbxguts` for some information on the inner workings of this.
    """

    # {{{ constructor / copy

    def __init__(self,
            density_discr,
            fine_order,
            qbx_order=None,
            fmm_order=None,
            fmm_level_to_order=None,
            to_refined_connection=None,
            expansion_factory=None,
            target_association_tolerance=_not_provided,

            # begin undocumented arguments
            # FIXME default debug=False once everything has matured
            debug=True,
            _refined_for_global_qbx=False,
            _expansions_in_tree_have_extent=True,
            _expansion_stick_out_factor=0.5,
            _well_sep_is_n_away=2,
            _max_leaf_refine_weight=None,
            _box_extent_norm=None,
            _from_sep_smaller_crit=None,
            _from_sep_smaller_min_nsources_cumul=None,
            _tree_kind="adaptive",
            geometry_data_inspector=None,
            fmm_backend="sumpy",
            target_stick_out_factor=_not_provided):
        """
        :arg fine_order: The total degree to which the (upsampled)
             underlying quadrature is exact.
        :arg to_refined_connection: A connection used for resampling from
             *density_discr* the fine density discretization.  It is assumed
             that the fine density discretization given by
             *to_refined_connection.to_discr* is *not* already upsampled. May
             be *None*.
        :arg fmm_order: `False` for direct calculation. May not be given if
            *fmm_level_to_order* is given.
        :arg fmm_level_to_order: A function that takes arguments of
             *(kernel, kernel_args, tree, level)* and returns the expansion
             order to be used on a given *level* of *tree* with *kernel*, where
             *kernel* is the :class:`sumpy.kernel.Kernel` being evaluated, and
             *kernel_args* is a set of *(key, value)* tuples with evaluated
             kernel arguments. May not be given if *fmm_order* is given.
        """

        # {{{ argument processing

        if fine_order is None:
            raise ValueError("fine_order must be provided.")

        if qbx_order is None:
            raise ValueError("qbx_order must be provided.")

        if target_stick_out_factor is not _not_provided:
            from warnings import warn
            warn("target_stick_out_factor has been renamed to "
                    "target_association_tolerance. "
                    "Using target_stick_out_factor is deprecated "
                    "and will stop working in 2018.",
                    DeprecationWarning, stacklevel=2)

            if target_association_tolerance is not _not_provided:
                raise TypeError("May not pass both target_association_tolerance and "
                        "target_stick_out_factor.")

            target_association_tolerance = target_stick_out_factor

        del target_stick_out_factor

        if target_association_tolerance is _not_provided:
            target_association_tolerance = float(
                    np.finfo(density_discr.real_dtype).eps) * 1e3

        if fmm_order is not None and fmm_level_to_order is not None:
            raise TypeError("may not specify both fmm_order and fmm_level_to_order")

        if _box_extent_norm is None:
            _box_extent_norm = "l2"

        if _from_sep_smaller_crit is None:
            # This seems to win no matter what the box extent norm is
            # https://gitlab.tiker.net/papers/2017-qbx-fmm-3d/issues/10
            _from_sep_smaller_crit = "precise_linf"

        if fmm_level_to_order is None:
            if fmm_order is False:
                fmm_level_to_order = False
            else:
                def fmm_level_to_order(kernel, kernel_args, tree, level):  # noqa pylint:disable=function-redefined
                    return fmm_order

        if _max_leaf_refine_weight is None:
            if density_discr.ambient_dim == 2:
                # FIXME: This should be verified now that l^2 is the default.
                _max_leaf_refine_weight = 64
            elif density_discr.ambient_dim == 3:
                # For static_linf/linf: https://gitlab.tiker.net/papers/2017-qbx-fmm-3d/issues/8#note_25009  # noqa
                # For static_l2/l2: https://gitlab.tiker.net/papers/2017-qbx-fmm-3d/issues/12  # noqa
                _max_leaf_refine_weight = 512
            else:
                # Just guessing...
                _max_leaf_refine_weight = 64

        if _from_sep_smaller_min_nsources_cumul is None:
            # See here for the comment thread that led to these defaults:
            # https://gitlab.tiker.net/inducer/boxtree/merge_requests/28#note_18661
            if density_discr.dim == 1:
                _from_sep_smaller_min_nsources_cumul = 15
            else:
                _from_sep_smaller_min_nsources_cumul = 30

        # }}}

        LayerPotentialSourceBase.__init__(self, density_discr)

        self.fine_order = fine_order
        self.qbx_order = qbx_order
        self.fmm_level_to_order = fmm_level_to_order

        assert target_association_tolerance is not None

        self.target_association_tolerance = target_association_tolerance
        self.fmm_backend = fmm_backend

        # Default values are lazily provided if these are None
        self._to_refined_connection = to_refined_connection

        if expansion_factory is None:
            from sumpy.expansion import DefaultExpansionFactory
            expansion_factory = DefaultExpansionFactory()
        self.expansion_factory = expansion_factory

        self.debug = debug
        self._refined_for_global_qbx = _refined_for_global_qbx
        self._expansions_in_tree_have_extent = \
                _expansions_in_tree_have_extent
        self._expansion_stick_out_factor = _expansion_stick_out_factor
        self._well_sep_is_n_away = _well_sep_is_n_away
        self._max_leaf_refine_weight = _max_leaf_refine_weight
        self._box_extent_norm = _box_extent_norm
        self._from_sep_smaller_crit = _from_sep_smaller_crit
        self._from_sep_smaller_min_nsources_cumul = \
                _from_sep_smaller_min_nsources_cumul
        self._tree_kind = _tree_kind
        self.geometry_data_inspector = geometry_data_inspector

        # /!\ *All* parameters set here must also be set by copy() below,
        # otherwise they will be reset to their default values behind your
        # back if the layer potential source is ever copied. (such as
        # during refinement)

    def copy(
            self,
            density_discr=None,
            fine_order=None,
            qbx_order=None,
            fmm_order=_not_provided,
            fmm_level_to_order=_not_provided,
            to_refined_connection=None,
            target_association_tolerance=_not_provided,
            _expansions_in_tree_have_extent=_not_provided,
            _expansion_stick_out_factor=_not_provided,
            _max_leaf_refine_weight=None,
            _box_extent_norm=None,
            _from_sep_smaller_crit=None,
            _tree_kind=None,
            geometry_data_inspector=None,
            fmm_backend=None,

            debug=_not_provided,
            _refined_for_global_qbx=_not_provided,
            target_stick_out_factor=_not_provided,
            ):

        # {{{ argument processing

        if target_stick_out_factor is not _not_provided:
            from warnings import warn
            warn("target_stick_out_factor has been renamed to "
                    "target_association_tolerance. "
                    "Using target_stick_out_factor is deprecated "
                    "and will stop working in 2018.",
                    DeprecationWarning, stacklevel=2)

            if target_association_tolerance is not _not_provided:
                raise TypeError("May not pass both target_association_tolerance and "
                        "target_stick_out_factor.")

            target_association_tolerance = target_stick_out_factor

        elif target_association_tolerance is _not_provided:
            target_association_tolerance = self.target_association_tolerance

        del target_stick_out_factor

        # }}}

        kwargs = {}

        if (fmm_order is not _not_provided
                and fmm_level_to_order is not _not_provided):
            raise TypeError("may not specify both fmm_order and fmm_level_to_order")
        elif fmm_order is not _not_provided:
            kwargs["fmm_order"] = fmm_order
        elif fmm_level_to_order is not _not_provided:
            kwargs["fmm_level_to_order"] = fmm_level_to_order
        else:
            kwargs["fmm_level_to_order"] = self.fmm_level_to_order

        # FIXME Could/should share wrangler and geometry kernels
        # if no relevant changes have been made.
        return QBXLayerPotentialSource(
                density_discr=density_discr or self.density_discr,
                fine_order=(
                    fine_order if fine_order is not None else self.fine_order),
                qbx_order=qbx_order if qbx_order is not None else self.qbx_order,

                target_association_tolerance=target_association_tolerance,
                to_refined_connection=(
                    to_refined_connection or self._to_refined_connection),

                debug=(
                    # False is a valid value here
                    debug if debug is not _not_provided else self.debug),
                _refined_for_global_qbx=(
                    # False is a valid value here
                    _refined_for_global_qbx
                    if _refined_for_global_qbx is not _not_provided
                    else self._refined_for_global_qbx),
                _expansions_in_tree_have_extent=(
                    # False is a valid value here
                    _expansions_in_tree_have_extent
                    if _expansions_in_tree_have_extent is not _not_provided
                    else self._expansions_in_tree_have_extent),
                _expansion_stick_out_factor=(
                    # 0 is a valid value here
                    _expansion_stick_out_factor
                    if _expansion_stick_out_factor is not _not_provided
                    else self._expansion_stick_out_factor),
                _well_sep_is_n_away=self._well_sep_is_n_away,
                _max_leaf_refine_weight=(
                    _max_leaf_refine_weight or self._max_leaf_refine_weight),
                _box_extent_norm=(_box_extent_norm or self._box_extent_norm),
                _from_sep_smaller_crit=(
                    _from_sep_smaller_crit or self._from_sep_smaller_crit),
                _from_sep_smaller_min_nsources_cumul=(
                    self._from_sep_smaller_min_nsources_cumul),
                _tree_kind=_tree_kind or self._tree_kind,
                geometry_data_inspector=(
                    geometry_data_inspector or self.geometry_data_inspector),
                fmm_backend=fmm_backend or self.fmm_backend,
                **kwargs)

    # }}}

    @property
    def stage2_density_discr(self):
        """The refined, interpolation-focused density discretization (no oversampling).
        """
        return (self._to_refined_connection.to_discr
                if self._to_refined_connection is not None
                else self.density_discr)

    @property
    @memoize_method
    def refined_interp_to_ovsmp_quad_connection(self):
        from meshmode.discretization.connection import make_same_mesh_connection

        return make_same_mesh_connection(
                self.quad_stage2_density_discr,
                self.stage2_density_discr)

    @property
    @memoize_method
    def quad_stage2_density_discr(self):
        """The refined, quadrature-focused density discretization (with upsampling).
        """
        from meshmode.discretization.poly_element import (
                QuadratureSimplexGroupFactory)

        return Discretization(
            self.density_discr.cl_context, self.stage2_density_discr.mesh,
            QuadratureSimplexGroupFactory(self.fine_order),
            self.real_dtype)

    # {{{ weights and area elements

    @memoize_method
    def weights_and_area_elements(self):
        from pytential import bind, sym
        with cl.CommandQueue(self.cl_context) as queue:
            return bind(self, sym.weights_and_area_elements(
                self.ambient_dim,
<<<<<<< HEAD
                dofdesc=sym.QBX_SOURCE_QUAD_STAGE2))(queue)

            return waa.with_queue(None)
=======
                where=sym.QBX_SOURCE_QUAD_STAGE2))(queue).with_queue(None)
>>>>>>> 83a87c2a

    # }}}

    @property
    @memoize_method
    def resampler(self):
        from meshmode.discretization.connection import \
                ChainedDiscretizationConnection

        conn = self.refined_interp_to_ovsmp_quad_connection

        if self._to_refined_connection is not None:
            return ChainedDiscretizationConnection(
                    [self._to_refined_connection, conn])

        return conn

    @property
    @memoize_method
    def direct_resampler(self):
        """
        .. warning::

            This always returns a
            :class:`~meshmode.discretization.connection.DirectDiscretizationConnection`.
            In case the geometry has been refined multiple times, a direct
            connection can have a large number of groups and/or
            interpolation batches, making it scale significantly worse than
            the one returned by :attr:`resampler`.
        """
        from meshmode.discretization.connection import \
                flatten_chained_connection

        conn = self.resampler
        with cl.CommandQueue(self.cl_context) as queue:
            conn = flatten_chained_connection(queue, conn)

        return conn

    @property
    @memoize_method
    def tree_code_container(self):
        from pytential.qbx.utils import TreeCodeContainer
        return TreeCodeContainer(self.cl_context)

    @property
    @memoize_method
    def refiner_code_container(self):
        from pytential.qbx.refinement import RefinerCodeContainer
        return RefinerCodeContainer(self.cl_context, self.tree_code_container)

    @property
    @memoize_method
    def target_association_code_container(self):
        from pytential.qbx.target_assoc import TargetAssociationCodeContainer
        return TargetAssociationCodeContainer(
                self.cl_context, self.tree_code_container)

    @memoize_method
    def with_refinement(self, target_order=None, kernel_length_scale=None,
            maxiter=None, visualize=False, refiner=None,
            _expansion_disturbance_tolerance=None,
            _force_stage2_uniform_refinement_rounds=None,
            _scaled_max_curvature_threshold=None):
        """
        :arg refiner: If the mesh underlying :attr:`density_discr`
            is itself the result of refinement, then its
            :class:`meshmode.refinement.Refiner` instance may need to
            be reused for continued refinement. This argument
            provides the opportunity to pass in an existing refiner
            that should be used for continued refinement.
        :returns: a tuple ``(lpot_src, cnx)``, where ``lpot_src`` is a
            :class:`QBXLayerPotentialSource` and ``cnx`` is a
            :class:`meshmode.discretization.connection.DiscretizationConnection`
            from the originally given to the refined geometry.
        """
        from pytential.qbx.refinement import refine_for_global_qbx

        from meshmode.discretization.poly_element import (
                InterpolatoryQuadratureSimplexGroupFactory)

        if target_order is None:
            target_order = self.density_discr.groups[0].order

        with cl.CommandQueue(self.cl_context) as queue:
            lpot, connection = refine_for_global_qbx(
                    self,
                    self.refiner_code_container.get_wrangler(queue),
                    InterpolatoryQuadratureSimplexGroupFactory(target_order),
                    kernel_length_scale=kernel_length_scale,
                    maxiter=maxiter, visualize=visualize,
                    expansion_disturbance_tolerance=_expansion_disturbance_tolerance,
                    force_stage2_uniform_refinement_rounds=(
                        _force_stage2_uniform_refinement_rounds),
                    scaled_max_curvature_threshold=(
                        _scaled_max_curvature_threshold),
                    refiner=refiner)

        return lpot, connection

    # {{{ internal API

    @memoize_method
    def qbx_fmm_geometry_data(self, target_discrs_and_qbx_sides):
        """
        :arg target_discrs_and_qbx_sides:
            a tuple of *(discr, qbx_forced_limit)*
            tuples, where *discr* is a
            :class:`meshmode.discretization.Discretization`
            or
            :class:`pytential.target.TargetBase`
            instance
        """
        from pytential.qbx.geometry import QBXFMMGeometryData

        return QBXFMMGeometryData(self.qbx_fmm_code_getter,
                self, target_discrs_and_qbx_sides,
                target_association_tolerance=self.target_association_tolerance,
                tree_kind=self._tree_kind,
                debug=self.debug)

    # }}}

    # {{{ helpers for symbolic operator processing

    def preprocess_optemplate(self, name, discretizations, expr):
        """
        :arg name: The symbolic name for *self*, which the preprocessor
            should use to find which expressions it is allowed to modify.
        """
        from pytential.symbolic.mappers import QBXPreprocessor
        return QBXPreprocessor(name, discretizations)(expr)

    def op_group_features(self, expr):
        from sumpy.kernel import AxisTargetDerivativeRemover
        result = (
                expr.source, expr.density,
                AxisTargetDerivativeRemover()(expr.kernel),
                )

        return result

    # }}}

    # {{{ internal functionality for execution

    def exec_compute_potential_insn(self, queue, insn, bound_expr, evaluate):
        if not self._refined_for_global_qbx:
            from warnings import warn
            warn(
                "Executing global QBX without refinement. "
                "This is unlikely to work.")

        if self.fmm_level_to_order is False:
            func = self.exec_compute_potential_insn_direct
        else:
            func = self.exec_compute_potential_insn_fmm

        return func(queue, insn, bound_expr, evaluate)

    @property
    @memoize_method
    def qbx_fmm_code_getter(self):
        from pytential.qbx.geometry import QBXFMMGeometryCodeGetter
        return QBXFMMGeometryCodeGetter(self.cl_context, self.ambient_dim,
                self.tree_code_container, debug=self.debug,
                _well_sep_is_n_away=self._well_sep_is_n_away,
                _from_sep_smaller_crit=self._from_sep_smaller_crit)

    # {{{ fmm-based execution

    @memoize_method
    def expansion_wrangler_code_container(self, fmm_kernel, out_kernels):
        mpole_expn_class = \
                self.expansion_factory.get_multipole_expansion_class(fmm_kernel)
        local_expn_class = \
                self.expansion_factory.get_local_expansion_class(fmm_kernel)

        from functools import partial
        fmm_mpole_factory = partial(mpole_expn_class, fmm_kernel)
        fmm_local_factory = partial(local_expn_class, fmm_kernel)
        qbx_local_factory = partial(local_expn_class, fmm_kernel)

        if self.fmm_backend == "sumpy":
            from pytential.qbx.fmm import \
                    QBXSumpyExpansionWranglerCodeContainer
            return QBXSumpyExpansionWranglerCodeContainer(
                    self.cl_context,
                    fmm_mpole_factory, fmm_local_factory, qbx_local_factory,
                    out_kernels)

        elif self.fmm_backend == "fmmlib":
            from pytential.qbx.fmmlib import \
                    QBXFMMLibExpansionWranglerCodeContainer
            return QBXFMMLibExpansionWranglerCodeContainer(
                    self.cl_context,
                    fmm_mpole_factory, fmm_local_factory, qbx_local_factory,
                    out_kernels)

        else:
            raise ValueError("invalid FMM backend: %s" % self.fmm_backend)

    def exec_compute_potential_insn_fmm(self, queue, insn, bound_expr, evaluate):
        # {{{ build list of unique target discretizations used

        # map (name, qbx_side) to number in list
        tgt_name_and_side_to_number = {}
        # list of tuples (discr, qbx_side)
        target_discrs_and_qbx_sides = []

        for o in insn.outputs:
            key = (o.target_name, o.qbx_forced_limit)
            if key not in tgt_name_and_side_to_number:
                tgt_name_and_side_to_number[key] = \
                        len(target_discrs_and_qbx_sides)

                target_discr = bound_expr.places[o.target_name]
                if isinstance(target_discr, LayerPotentialSourceBase):
                    target_discr = target_discr.density_discr

                qbx_forced_limit = o.qbx_forced_limit
                if qbx_forced_limit is None:
                    qbx_forced_limit = 0

                target_discrs_and_qbx_sides.append(
                        (target_discr, qbx_forced_limit))

        target_discrs_and_qbx_sides = tuple(target_discrs_and_qbx_sides)

        # }}}

        geo_data = self.qbx_fmm_geometry_data(target_discrs_and_qbx_sides)

        # geo_data.plot()

        # FIXME Exert more positive control over geo_data attribute lifetimes using
        # geo_data.<method>.clear_cache(geo_data).

        # FIXME Synthesize "bad centers" around corners and edges that have
        # inadequate QBX coverage.

        # FIXME don't compute *all* output kernels on all targets--respect that
        # some target discretizations may only be asking for derivatives (e.g.)

        strengths = (evaluate(insn.density).with_queue(queue)
                * self.weights_and_area_elements())

        out_kernels = tuple(knl for knl in insn.kernels)
        fmm_kernel = self.get_fmm_kernel(out_kernels)
        output_and_expansion_dtype = (
                self.get_fmm_output_and_expansion_dtype(fmm_kernel, strengths))
        kernel_extra_kwargs, source_extra_kwargs = (
                self.get_fmm_expansion_wrangler_extra_kwargs(
                    queue, out_kernels, geo_data.tree().user_source_ids,
                    insn.kernel_arguments, evaluate))

        wrangler = self.expansion_wrangler_code_container(
                fmm_kernel, out_kernels).get_wrangler(
                        queue, geo_data, output_and_expansion_dtype,
                        self.qbx_order,
                        self.fmm_level_to_order,
                        source_extra_kwargs=source_extra_kwargs,
                        kernel_extra_kwargs=kernel_extra_kwargs)

        from pytential.qbx.geometry import target_state
        if (geo_data.user_target_to_center().with_queue(queue)
                == target_state.FAILED).any().get():
            raise RuntimeError("geometry has failed targets")

        # {{{ performance data hook

        if self.geometry_data_inspector is not None:
            perform_fmm = self.geometry_data_inspector(insn, bound_expr, geo_data)
            if not perform_fmm:
                return [(o.name, 0) for o in insn.outputs]

        # }}}

        # {{{ execute global QBX

        from pytential.qbx.fmm import drive_fmm
        all_potentials_on_every_tgt = drive_fmm(wrangler, strengths)

        # }}}

        result = []

        for o in insn.outputs:
            tgt_side_number = tgt_name_and_side_to_number[
                    o.target_name, o.qbx_forced_limit]
            tgt_slice = slice(*geo_data.target_info().target_discr_starts[
                    tgt_side_number:tgt_side_number+2])

            result.append(
                    (o.name,
                        all_potentials_on_every_tgt[o.kernel_index][tgt_slice]))

        return result

    # }}}

    # {{{ direct execution

    @memoize_method
    def get_lpot_applier(self, kernels):
        # needs to be separate method for caching

        from pytools import any
        if any(knl.is_complex_valued for knl in kernels):
            value_dtype = self.density_discr.complex_dtype
        else:
            value_dtype = self.density_discr.real_dtype

        from sumpy.qbx import LayerPotential
        from sumpy.expansion.local import LineTaylorLocalExpansion
        return LayerPotential(self.cl_context,
                    [LineTaylorLocalExpansion(knl, self.qbx_order)
                        for knl in kernels],
                    value_dtypes=value_dtype)

    @memoize_method
    def get_lpot_applier_on_tgt_subset(self, kernels):
        # needs to be separate method for caching

        from pytools import any
        if any(knl.is_complex_valued for knl in kernels):
            value_dtype = self.density_discr.complex_dtype
        else:
            value_dtype = self.density_discr.real_dtype

        from pytential.qbx.direct import LayerPotentialOnTargetAndCenterSubset
        from sumpy.expansion.local import VolumeTaylorLocalExpansion
        return LayerPotentialOnTargetAndCenterSubset(
                self.cl_context,
                [VolumeTaylorLocalExpansion(knl, self.qbx_order)
                    for knl in kernels],
                value_dtypes=value_dtype)

    @memoize_method
    def get_qbx_target_numberer(self, dtype):
        assert dtype == np.int32
        from pyopencl.scan import GenericScanKernel
        return GenericScanKernel(
                self.cl_context, np.int32,
                arguments="int *tgt_to_qbx_center, int *qbx_tgt_number, int *count",
                input_expr="tgt_to_qbx_center[i] >= 0 ? 1 : 0",
                scan_expr="a+b", neutral="0",
                output_statement="""
                    if (item != prev_item)
                        qbx_tgt_number[item-1] = i;

                    if (i+1 == N)
                        *count = item;
                    """)

    def exec_compute_potential_insn_direct(self, queue, insn, bound_expr, evaluate):
        lpot_applier = self.get_lpot_applier(insn.kernels)
        p2p = None
        lpot_applier_on_tgt_subset = None

        kernel_args = {}
        for arg_name, arg_expr in six.iteritems(insn.kernel_arguments):
            kernel_args[arg_name] = evaluate(arg_expr)

        strengths = (evaluate(insn.density).with_queue(queue)
                * self.weights_and_area_elements())

        from pytential import bind, sym
        expansion_radii = bind(self,
                sym.expansion_radii(self.ambient_dim))(queue)
        centers = {
                -1: bind(self,
                    sym.expansion_centers(self.ambient_dim, -1))(queue),
                +1: bind(self,
                    sym.expansion_centers(self.ambient_dim, +1))(queue)
                }

        # FIXME: Do this all at once
        result = []
        for o in insn.outputs:
            target_discr = bound_expr.get_discretization(o.target_name)

            is_self = self.density_discr is target_discr

            if is_self:
                # QBXPreprocessor is supposed to have taken care of this
                assert o.qbx_forced_limit is not None
                assert abs(o.qbx_forced_limit) > 0

                evt, output_for_each_kernel = lpot_applier(
                        queue, target_discr.nodes(),
                        self.quad_stage2_density_discr.nodes(),
                        centers[o.qbx_forced_limit],
                        [strengths],
                        expansion_radii=expansion_radii,
                        **kernel_args)
                result.append((o.name, output_for_each_kernel[o.kernel_index]))
            else:
                # no on-disk kernel caching
                if p2p is None:
                    p2p = self.get_p2p(insn.kernels)
                if lpot_applier_on_tgt_subset is None:
                    lpot_applier_on_tgt_subset = self.get_lpot_applier_on_tgt_subset(
                            insn.kernels)

                evt, output_for_each_kernel = p2p(queue,
                        target_discr.nodes(),
                        self.quad_stage2_density_discr.nodes(),
                        [strengths], **kernel_args)

                qbx_forced_limit = o.qbx_forced_limit
                if qbx_forced_limit is None:
                    qbx_forced_limit = 0

                geo_data = self.qbx_fmm_geometry_data(
                        target_discrs_and_qbx_sides=(
                            (target_discr, qbx_forced_limit),
                        ))

                # center-related info is independent of targets

                # First ncenters targets are the centers
                tgt_to_qbx_center = (
                        geo_data.user_target_to_center()[geo_data.ncenters:]
                        .copy(queue=queue)
                        .with_queue(queue))

                qbx_tgt_numberer = self.get_qbx_target_numberer(
                        tgt_to_qbx_center.dtype)
                qbx_tgt_count = cl.array.empty(queue, (), np.int32)
                qbx_tgt_numbers = cl.array.empty_like(tgt_to_qbx_center)

                qbx_tgt_numberer(
                        tgt_to_qbx_center, qbx_tgt_numbers, qbx_tgt_count,
                        queue=queue)

                qbx_tgt_count = int(qbx_tgt_count.get())

                if (o.qbx_forced_limit is not None
                        and abs(o.qbx_forced_limit) == 1
                        and qbx_tgt_count < target_discr.nnodes):
                    raise RuntimeError("Did not find a matching QBX center "
                            "for some targets")

                qbx_tgt_numbers = qbx_tgt_numbers[:qbx_tgt_count]
                qbx_center_numbers = tgt_to_qbx_center[qbx_tgt_numbers]
                qbx_center_numbers.finish()

                tgt_subset_kwargs = kernel_args.copy()
                for i, res_i in enumerate(output_for_each_kernel):
                    tgt_subset_kwargs["result_%d" % i] = res_i

                if qbx_tgt_count:
                    lpot_applier_on_tgt_subset(
                            queue,
                            targets=target_discr.nodes(),
                            sources=self.quad_stage2_density_discr.nodes(),
                            centers=geo_data.centers(),
                            expansion_radii=geo_data.expansion_radii(),
                            strengths=[strengths],
                            qbx_tgt_numbers=qbx_tgt_numbers,
                            qbx_center_numbers=qbx_center_numbers,
                            **tgt_subset_kwargs)

                result.append((o.name, output_for_each_kernel[o.kernel_index]))

        return result

    # }}}

    # }}}

# }}}


__all__ = (
        "QBXLayerPotentialSource",
        "QBXTargetAssociationFailedException",
        )

# vim: fdm=marker<|MERGE_RESOLUTION|>--- conflicted
+++ resolved
@@ -359,13 +359,7 @@
         with cl.CommandQueue(self.cl_context) as queue:
             return bind(self, sym.weights_and_area_elements(
                 self.ambient_dim,
-<<<<<<< HEAD
-                dofdesc=sym.QBX_SOURCE_QUAD_STAGE2))(queue)
-
-            return waa.with_queue(None)
-=======
-                where=sym.QBX_SOURCE_QUAD_STAGE2))(queue).with_queue(None)
->>>>>>> 83a87c2a
+                dofdesc=sym.QBX_SOURCE_QUAD_STAGE2))(queue).with_queue(None)
 
     # }}}
 
