__copyright__ = "Copyright (C) 2010-2013 Andreas Kloeckner"

__license__ = """
Permission is hereby granted, free of charge, to any person obtaining a copy
of this software and associated documentation files (the "Software"), to deal
in the Software without restriction, including without limitation the rights
to use, copy, modify, merge, publish, distribute, sublicense, and/or sell
copies of the Software, and to permit persons to whom the Software is
furnished to do so, subject to the following conditions:

The above copyright notice and this permission notice shall be included in
all copies or substantial portions of the Software.

THE SOFTWARE IS PROVIDED "AS IS", WITHOUT WARRANTY OF ANY KIND, EXPRESS OR
IMPLIED, INCLUDING BUT NOT LIMITED TO THE WARRANTIES OF MERCHANTABILITY,
FITNESS FOR A PARTICULAR PURPOSE AND NONINFRINGEMENT. IN NO EVENT SHALL THE
AUTHORS OR COPYRIGHT HOLDERS BE LIABLE FOR ANY CLAIM, DAMAGES OR OTHER
LIABILITY, WHETHER IN AN ACTION OF CONTRACT, TORT OR OTHERWISE, ARISING FROM,
OUT OF OR IN CONNECTION WITH THE SOFTWARE OR THE USE OR OTHER DEALINGS IN
THE SOFTWARE.
"""

from functools import reduce

from pymbolic.mapper.stringifier import (
        CSESplittingStringifyMapperMixin,
        PREC_NONE, PREC_PRODUCT)
from pymbolic.mapper import (
        Mapper,
        CSECachingMapperMixin
        )
from pymbolic.mapper.dependency import (
        DependencyMapper as DependencyMapperBase)
from pymbolic.geometric_algebra import componentwise
from pymbolic.geometric_algebra.mapper import (
        CombineMapper as CombineMapperBase,
        IdentityMapper as IdentityMapperBase,
        Collector as CollectorBase,
        DerivativeBinder as DerivativeBinderBase,
        EvaluationMapper as EvaluationMapperBase,

        StringifyMapper as BaseStringifyMapper,

        DerivativeSourceAndNablaComponentCollector
        as DerivativeSourceAndNablaComponentCollectorBase,
        NablaComponentToUnitVector
        as NablaComponentToUnitVectorBase,
        DerivativeSourceFinder
        as DerivativeSourceFinderBase,

        GraphvizMapper as GraphvizMapperBase)
import pytential.symbolic.primitives as prim


class IdentityMapper(IdentityMapperBase):
    def map_node_sum(self, expr):
        return type(expr)(self.rec(expr.operand))

    map_node_max = map_node_sum
    map_node_min = map_node_sum

    def map_elementwise_sum(self, expr):
        return type(expr)(self.rec(expr.operand), expr.dofdesc)

    map_elementwise_min = map_elementwise_sum
    map_elementwise_max = map_elementwise_sum

    def map_num_reference_derivative(self, expr):
        return type(expr)(expr.ref_axes, self.rec(expr.operand),
                expr.dofdesc)

    # {{{ childless -- no need to rebuild

    def map_ones(self, expr):
        return expr

    map_q_weight = map_ones
    map_node_coordinate_component = map_ones
    map_parametrization_gradient = map_ones
    map_parametrization_derivative = map_ones

    # }}}

    def map_inverse(self, expr):
        return type(expr)(
                # don't recurse into expression--it is a separate world that
                # will be processed once it's executed.

                expr.expression, self.rec(expr.rhs), expr.variable_name,
                {
                    name: self.rec(name_expr)
                    for name, name_expr in expr.extra_vars.items()},
                expr.dofdesc)

    def map_int_g(self, expr):
        return expr.copy(
                densities=self.rec(expr.densities),
                kernel_arguments={
                    name: self.rec(arg_expr)
                    for name, arg_expr in expr.kernel_arguments.items()
                    })

    def map_interpolation(self, expr):
        return type(expr)(expr.from_dd, expr.to_dd, self.rec(expr.operand))


class CombineMapper(CombineMapperBase):
    def map_node_sum(self, expr):
        return self.rec(expr.operand)

    map_node_max = map_node_sum
    map_node_min = map_node_sum
    map_num_reference_derivative = map_node_sum
    map_elementwise_sum = map_node_sum
    map_elementwise_min = map_node_sum
    map_elementwise_max = map_node_sum
    map_interpolation = map_node_sum

    def map_int_g(self, expr):
        return self.combine(
                [self.rec(density) for density in expr.densities]
                + [self.rec(arg_expr)
                    for arg_expr in expr.kernel_arguments.values()])

    def map_inverse(self, expr):
        return self.combine([
            self.rec(expr.rhs)] + [
                (self.rec(name_expr)
                for name_expr in expr.extra_vars.values())
                ])


class Collector(CollectorBase, CombineMapper):
    def map_ones(self, expr):
        return set()

    map_node_coordinate_component = map_ones
    map_parametrization_derivative = map_ones
    map_q_weight = map_ones


class OperatorCollector(Collector):
    def map_int_g(self, expr):
        return {expr} | Collector.map_int_g(self, expr)


class DependencyMapper(DependencyMapperBase, Collector):
    pass


class EvaluationMapper(EvaluationMapperBase):
    """Unlike :mod:`pymbolic.mapper.evaluation.EvaluationMapper`, this class
    does evaluation mostly to get :class:`pymbolic.geometric_algebra.MultiVector`
    instances to do their thing, and perhaps to automatically kill terms
    that are multiplied by zero. Otherwise it intends to largely preserve
    the structure of the input expression.
    """

    def map_variable(self, expr):
        return expr

    def map_subscript(self, expr):
        return self.rec(expr.aggregate)[self.rec(expr.index)]

    map_q_weight = map_variable
    map_ones = map_variable

    def map_node_sum(self, expr):
        return componentwise(type(expr), self.rec(expr.operand))

    map_node_max = map_node_sum
    map_node_min = map_node_sum

    def map_node_coordinate_component(self, expr):
        return expr

    def map_num_reference_derivative(self, expr):
        return componentwise(
                lambda subexpr: type(expr)(
                        expr.ref_axes, self.rec(subexpr), expr.dofdesc),
                expr.operand)

    def map_int_g(self, expr):
        return expr.copy(
<<<<<<< HEAD
                    densities=[self.rec(density) for density in expr.densities],
=======
                    densities=self.rec(expr.densities),
>>>>>>> a9b4ed67
                    kernel_arguments={
                        name: self.rec(arg_expr)
                        for name, arg_expr in expr.kernel_arguments.items()
                    })

    def map_common_subexpression(self, expr):
        return prim.cse(
                self.rec(expr.child),
                expr.prefix,
                expr.scope)


# {{{ dofdesc tagging

class LocationTagger(CSECachingMapperMixin, IdentityMapper):
    """Used internally by :class:`ToTargetTagger`."""

    def __init__(self, default_where, default_source=prim.DEFAULT_SOURCE):
        self.default_source = default_source
        self.default_where = default_where

    map_common_subexpression_uncached = \
            IdentityMapper.map_common_subexpression

    def _default_dofdesc(self, dofdesc):
        if dofdesc.geometry is None:
            if dofdesc.discr_stage is None \
                    and dofdesc.granularity == prim.GRANULARITY_NODE:
                dofdesc = dofdesc.copy(geometry=self.default_where)
            else:
                dofdesc = dofdesc.copy(geometry=self.default_source)

        return dofdesc

    def map_ones(self, expr):
        return type(expr)(dofdesc=self._default_dofdesc(expr.dofdesc))

    map_q_weight = map_ones

    def map_parametrization_derivative_component(self, expr):
        return type(expr)(
                expr.ambient_axis,
                expr.ref_axis,
                self._default_dofdesc(expr.dofdesc))

    def map_node_coordinate_component(self, expr):
        return type(expr)(
                expr.ambient_axis,
                self._default_dofdesc(expr.dofdesc))

    def map_num_reference_derivative(self, expr):
        return type(expr)(
                expr.ref_axes,
                self.rec(expr.operand),
                self._default_dofdesc(expr.dofdesc))

    def map_elementwise_sum(self, expr):
        return type(expr)(
                self.rec(expr.operand),
                self._default_dofdesc(expr.dofdesc))

    map_elementwise_min = map_elementwise_sum
    map_elementwise_max = map_elementwise_sum

    def map_int_g(self, expr):
        source = expr.source
        if source.geometry is None:
            source = source.copy(geometry=self.default_source)

        target = expr.target
        if target.geometry is None:
            target = target.copy(geometry=self.default_where)

        return type(expr)(
                expr.target_kernel,
                expr.source_kernels,
                self.operand_rec(expr.densities),
                expr.qbx_forced_limit, source, target,
                kernel_arguments={
                    name: self.operand_rec(arg_expr)
                    for name, arg_expr in expr.kernel_arguments.items()
                    })

    def map_inverse(self, expr):
        dofdesc = expr.dofdesc
        if dofdesc.geometry is None:
            dofdesc = dofdesc.copy(geometry=self.default_where)

        return type(expr)(
                # don't recurse into expression--it is a separate world that
                # will be processed once it's executed.

                expr.expression, self.rec(expr.rhs), expr.variable_name,
                {
                    name: self.rec(name_expr)
                    for name, name_expr in expr.extra_vars.items()},
                dofdesc)

    def map_interpolation(self, expr):
        from_dd = expr.from_dd
        if from_dd.geometry is None:
            from_dd = from_dd.copy(geometry=self.default_source)

        to_dd = expr.to_dd
        if to_dd.geometry is None:
            to_dd = to_dd.copy(geometry=self.default_source)

        return type(expr)(from_dd, to_dd, self.operand_rec(expr.operand))

    def operand_rec(self, expr):
        return self.rec(expr)


class ToTargetTagger(LocationTagger):
    """Descends into the expression tree, marking expressions based on two
    heuristics:

    * everything up to the first layer potential operator is marked as
    operating on the targets, and everything below there as operating on the
    source.
    * if an expression has a :class:`~pytential.symbolic.primitives.DOFDescriptor`
    that requires a :class:`~pytential.source.LayerPotentialSourceBase` to be
    used (e.g. by being defined on
    :class:`~pytential.symbolic.primitives.QBX_SOURCE_QUAD_STAGE2`), then
    it is marked as operating on a source.
    """

    def __init__(self, default_source, default_target):
        LocationTagger.__init__(self, default_target,
                                default_source=default_source)
        self.operand_rec = LocationTagger(default_source,
                                          default_source=default_source)


class DiscretizationStageTagger(IdentityMapper):
    """Descends into an expression tree and changes the
    :attr:`~pytential.symbolic.primitives.DOFDescriptor.discr_stage` to
    :attr:`discr_stage`.

    .. attribute:: discr_stage

        The new discretization for the DOFs in the expression. For valid
        values, see
        :attr:`~pytential.symbolic.primitives.DOFDescriptor.discr_stage`.
    """

    def __init__(self, discr_stage):
        if not (discr_stage == prim.QBX_SOURCE_STAGE1
                or discr_stage == prim.QBX_SOURCE_STAGE2
                or discr_stage == prim.QBX_SOURCE_QUAD_STAGE2):
            raise ValueError(f'unknown discr stage tag: "{discr_stage}"')

        self.discr_stage = discr_stage

    def map_node_coordinate_component(self, expr):
        dofdesc = expr.dofdesc
        if dofdesc.discr_stage == self.discr_stage:
            return expr

        return type(expr)(
                expr.ambient_axis,
                dofdesc.copy(discr_stage=self.discr_stage))

    def map_num_reference_derivative(self, expr):
        dofdesc = expr.dofdesc
        if dofdesc.discr_stage == self.discr_stage:
            return expr

        return type(expr)(
                expr.ref_axes,
                self.rec(expr.operand),
                dofdesc.copy(discr_stage=self.discr_stage))

# }}}


# {{{ derivative binder

class DerivativeTaker(Mapper):
    def __init__(self, ambient_axis):
        self.ambient_axis = ambient_axis

    def map_sum(self, expr):
        from pymbolic.primitives import flattened_sum
        return flattened_sum(tuple(self.rec(child) for child in expr.children))

    def map_product(self, expr):
        from pymbolic.primitives import is_constant
        const = []
        nonconst = []
        for subexpr in expr.children:
            if is_constant(subexpr):
                const.append(subexpr)
            else:
                nonconst.append(subexpr)

        if len(nonconst) > 1:
            raise RuntimeError("DerivativeTaker doesn't support products with "
                    "more than one non-constant")

        if not nonconst:
            nonconst = [1]

        from pytools import product
        return product(const) * self.rec(nonconst[0])

    def map_int_g(self, expr):
        from sumpy.kernel import AxisTargetDerivative
        return expr.copy(target_kernel=AxisTargetDerivative(self.ambient_axis,
            expr.target_kernel))


class DerivativeSourceAndNablaComponentCollector(
        Collector,
        DerivativeSourceAndNablaComponentCollectorBase):
    pass


class NablaComponentToUnitVector(
        EvaluationMapper,
        NablaComponentToUnitVectorBase):
    pass


class DerivativeSourceFinder(EvaluationMapper,
        DerivativeSourceFinderBase):
    pass


class DerivativeBinder(DerivativeBinderBase, IdentityMapper):
    derivative_source_and_nabla_component_collector = \
            DerivativeSourceAndNablaComponentCollector
    nabla_component_to_unit_vector = NablaComponentToUnitVector
    derivative_source_finder = DerivativeSourceFinder

    def take_derivative(self, ambient_axis, expr):
        return DerivativeTaker(ambient_axis)(expr)

# }}}


# {{{ Unregularized preprocessor

class UnregularizedPreprocessor(IdentityMapper):

    def __init__(self, geometry, places):
        self.geometry = geometry
        self.places = places

    def map_int_g(self, expr):
        if expr.qbx_forced_limit in (-1, 1):
            raise ValueError(
                    "Unregularized evaluation does not support one-sided limits")

        expr = expr.copy(
                qbx_forced_limit=None,
                densities=self.rec(expr.densities),
                kernel_arguments={
                    name: self.rec(arg_expr)
                    for name, arg_expr in expr.kernel_arguments.items()
                    })

        return expr

# }}}


# {{{ interpolation preprocessor

class InterpolationPreprocessor(IdentityMapper):
    """Handle expressions that require upsampling or downsampling by inserting
    a :class:`~pytential.symbolic.primitives.Interpolation`. This is used to

    * do differentiation on
    :class:`~pytential.symbolic.primitives.QBX_SOURCE_QUAD_STAGE2`.
    by performing it on :attr:`from_discr_stage` and upsampling.
    * upsample layer potential sources to
    :attr:`~pytential.symbolic.primitives.QBX_SOURCE_QUAD_STAGE2`,
    """

    def __init__(self, places, from_discr_stage=None):
        """
        .. attribute:: from_discr_stage

            Sets the stage on which to compute the data before interpolation.
            For valid values, see
            :attr:`~pytential.symbolic.primitives.DOFDescriptor.discr_stage`.
        """
        self.places = places
        self.from_discr_stage = (prim.QBX_SOURCE_STAGE2
                if from_discr_stage is None else from_discr_stage)
        self.tagger = DiscretizationStageTagger(self.from_discr_stage)

    def map_num_reference_derivative(self, expr):
        to_dd = expr.dofdesc
        if to_dd.discr_stage != prim.QBX_SOURCE_QUAD_STAGE2:
            return expr

        from pytential.qbx import QBXLayerPotentialSource
        lpot_source = self.places.get_geometry(to_dd.geometry)
        if not isinstance(lpot_source, QBXLayerPotentialSource):
            return expr

        from_dd = to_dd.copy(discr_stage=self.from_discr_stage)
        return prim.interp(from_dd, to_dd, self.rec(self.tagger(expr)))

    def map_int_g(self, expr):
        if expr.target.discr_stage is None:
            expr = expr.copy(target=expr.target.to_stage1())

        if expr.source.discr_stage is not None:
            return expr

        from pytential.qbx import QBXLayerPotentialSource
        lpot_source = self.places.get_geometry(expr.source.geometry)
        if not isinstance(lpot_source, QBXLayerPotentialSource):
            return expr

        from_dd = expr.source.to_stage1()
        to_dd = from_dd.to_quad_stage2()
        densities = [prim.interp(from_dd, to_dd, self.rec(density)) for
            density in expr.densities]

        from_dd = from_dd.copy(discr_stage=self.from_discr_stage)
        kernel_arguments = {
                name: prim.interp(from_dd, to_dd,
                    self.rec(self.tagger(arg_expr)))
                for name, arg_expr in expr.kernel_arguments.items()}

        return expr.copy(
                densities=densities,
                kernel_arguments=kernel_arguments,
                source=to_dd)

# }}}


# {{{ QBX preprocessor

class QBXPreprocessor(IdentityMapper):
    def __init__(self, geometry, places):
        self.geometry = geometry
        self.places = places

    def map_int_g(self, expr):
        if expr.source.geometry != self.geometry:
            return expr

        source_discr = self.places.get_discretization(
                expr.source.geometry, expr.source.discr_stage)
        target_discr = self.places.get_discretization(
                expr.target.geometry, expr.target.discr_stage)

        if expr.qbx_forced_limit == 0:
            raise ValueError("qbx_forced_limit == 0 was a bad idea and "
                    "is no longer supported. Use qbx_forced_limit == 'avg' "
                    "to request two-sided averaging explicitly if needed.")

        is_self = source_discr is target_discr

        expr = expr.copy(
                densities=self.rec(expr.densities),
                kernel_arguments={
                    name: self.rec(arg_expr)
                    for name, arg_expr in expr.kernel_arguments.items()
                    })

        if not is_self:
            # non-self evaluation
            if expr.qbx_forced_limit in ["avg", 1, -1]:
                raise ValueError("May not specify +/-1 or 'avg' for "
                        "qbx_forced_limit for non-self evaluation. "
                        "Specify 'None' for automatic choice or +/-2 "
                        "to force a QBX side in the near-evaluation "
                        "regime.")

            return expr

        if expr.qbx_forced_limit is None:
            raise ValueError("qbx_forced_limit == None is not supported "
                    "for self evaluation--must pick evaluation side")

        if (isinstance(expr.qbx_forced_limit, int)
                and abs(expr.qbx_forced_limit) == 2):
            raise ValueError("May not specify qbx_forced_limit == +/-2 "
                    "for self-evaluation. Specify +/-1 or 'avg' instead.")

        if expr.qbx_forced_limit == "avg":
            return 0.5*(
                    expr.copy(qbx_forced_limit=+1)
                    + expr.copy(qbx_forced_limit=-1))
        else:
            return expr

# }}}


# {{{ stringifier

def stringify_where(where):
    return str(prim.as_dofdesc(where))


class StringifyMapper(BaseStringifyMapper):

    def map_ones(self, expr, enclosing_prec):
        return "Ones[%s]" % stringify_where(expr.dofdesc)

    def map_inverse(self, expr, enclosing_prec):
        return "Solve(%s = %s {%s})" % (
                self.rec(expr.expression, PREC_NONE),
                self.rec(expr.rhs, PREC_NONE),
                ", ".join("{}={}".format(var_name, self.rec(var_expr, PREC_NONE))
                    for var_name, var_expr in expr.extra_vars.items()))

        from operator import or_

        return self.rec(expr.rhs) | reduce(or_,
                (self.rec(name_expr)
                for name_expr in expr.extra_vars.values()),
                set())

    def map_elementwise_sum(self, expr, enclosing_prec):
        return "ElwiseSum[{}]({})".format(
                stringify_where(expr.dofdesc),
                self.rec(expr.operand, PREC_NONE))

    def map_elementwise_min(self, expr, enclosing_prec):
        return "ElwiseMin[{}]({})".format(
                stringify_where(expr.dofdesc),
                self.rec(expr.operand, PREC_NONE))

    def map_elementwise_max(self, expr, enclosing_prec):
        return "ElwiseMax[{}]({})".format(
                stringify_where(expr.dofdesc),
                self.rec(expr.operand, PREC_NONE))

    def map_node_max(self, expr, enclosing_prec):
        return "NodeMax(%s)" % self.rec(expr.operand, PREC_NONE)

    def map_node_min(self, expr, enclosing_prec):
        return "NodeMin(%s)" % self.rec(expr.operand, PREC_NONE)

    def map_node_sum(self, expr, enclosing_prec):
        return "NodeSum(%s)" % self.rec(expr.operand, PREC_NONE)

    def map_node_coordinate_component(self, expr, enclosing_prec):
        return "x%d[%s]" % (expr.ambient_axis,
                stringify_where(expr.dofdesc))

    def map_num_reference_derivative(self, expr, enclosing_prec):
        diff_op = " ".join(
                "d/dr%d" % axis
                if mult == 1 else
                "d/dr%d^%d" % (axis, mult)
                for axis, mult in expr.ref_axes)

        result = "{}[{}] {}".format(
                diff_op,
                stringify_where(expr.dofdesc),
                self.rec(expr.operand, PREC_PRODUCT),
                )

        if enclosing_prec >= PREC_PRODUCT:
            return "(%s)" % result
        else:
            return result

    def map_parametrization_derivative(self, expr, enclosing_prec):
        return "dx/dr[%s]" % (stringify_where(expr.dofdesc))

    def map_q_weight(self, expr, enclosing_prec):
        return "w_quad[%s]" % stringify_where(expr.dofdesc)

    def _stringify_kernel_args(self, kernel_arguments):
        if not kernel_arguments:
            return ""
        else:
            return "{%s}" % ", ".join(
                    "{}: {}".format(name, self.rec(arg_expr, PREC_NONE))
                    for name, arg_expr in kernel_arguments.items())

    def map_int_g(self, expr, enclosing_prec):
<<<<<<< HEAD
        source_kernels_strs = [
            "{} * {}".format(self.rec(density, PREC_PRODUCT), source_kernel)
            for source_kernel, density in zip(expr.source_kernels, expr.densities)
        ]
        source_kernels_str = " + ".join(source_kernels_strs)
=======
        source_kernels_str = " + ".join([
            "{} * {}".format(self.rec(density, PREC_PRODUCT), source_kernel)
            for source_kernel, density in zip(expr.source_kernels, expr.densities)
        ])
>>>>>>> a9b4ed67
        target_kernel_str = str(expr.target_kernel)
        base_kernel_str = str(expr.target_kernel.get_base_kernel())
        kernel_str = target_kernel_str.replace(base_kernel_str,
            f"({source_kernels_str})")

        return "Int[{}->{}]@({}){} {}".format(
                stringify_where(expr.source),
                stringify_where(expr.target),
                expr.qbx_forced_limit,
                self._stringify_kernel_args(
                    expr.kernel_arguments),
                kernel_str)

    def map_interpolation(self, expr, enclosing_prec):
        return "Interp[{}->{}]({})".format(
                stringify_where(expr.from_dd),
                stringify_where(expr.to_dd),
                self.rec(expr.operand, PREC_PRODUCT))

# }}}


class PrettyStringifyMapper(
        CSESplittingStringifyMapperMixin, StringifyMapper):
    pass


# {{{ graphviz

class GraphvizMapper(GraphvizMapperBase):
    def __init__(self):
        super().__init__()

    def map_pytential_leaf(self, expr):
        self.lines.append(
                '{} [label="{}", shape=box];'.format(
                    self.get_id(expr),
                    str(expr).replace("\\", "\\\\")))

        if self.visit(expr, node_printed=True):
            self.post_visit(expr)

    map_ones = map_pytential_leaf

    def map_map_node_sum(self, expr):
        self.lines.append(
                '{} [label="{}",shape=circle];'.format(
                    self.get_id(expr), type(expr).__name__))
        if not self.visit(expr, node_printed=True):
            return

        self.rec(expr.operand)
        self.post_visit(expr)

    map_node_coordinate_component = map_pytential_leaf
    map_num_reference_derivative = map_pytential_leaf
    map_parametrization_derivative = map_pytential_leaf

    map_q_weight = map_pytential_leaf

    def map_int_g(self, expr):
        descr = "Int[%s->%s]@(%d) (%s)" % (
                stringify_where(expr.source),
                stringify_where(expr.target),
                expr.qbx_forced_limit,
                expr.target_kernel,
                )
        self.lines.append(
                '{} [label="{}",shape=box];'.format(self.get_id(expr), descr))
        if not self.visit(expr, node_printed=True):
            return

<<<<<<< HEAD
        [self.rec(density) for density in expr.densities]
=======
        self.rec(expr.densities)
>>>>>>> a9b4ed67
        for arg_expr in expr.kernel_arguments.values():
            self.rec(arg_expr)

        self.post_visit(expr)

# }}}


# vim: foldmethod=marker<|MERGE_RESOLUTION|>--- conflicted
+++ resolved
@@ -182,11 +182,7 @@
 
     def map_int_g(self, expr):
         return expr.copy(
-<<<<<<< HEAD
-                    densities=[self.rec(density) for density in expr.densities],
-=======
                     densities=self.rec(expr.densities),
->>>>>>> a9b4ed67
                     kernel_arguments={
                         name: self.rec(arg_expr)
                         for name, arg_expr in expr.kernel_arguments.items()
@@ -670,18 +666,10 @@
                     for name, arg_expr in kernel_arguments.items())
 
     def map_int_g(self, expr, enclosing_prec):
-<<<<<<< HEAD
-        source_kernels_strs = [
-            "{} * {}".format(self.rec(density, PREC_PRODUCT), source_kernel)
-            for source_kernel, density in zip(expr.source_kernels, expr.densities)
-        ]
-        source_kernels_str = " + ".join(source_kernels_strs)
-=======
         source_kernels_str = " + ".join([
             "{} * {}".format(self.rec(density, PREC_PRODUCT), source_kernel)
             for source_kernel, density in zip(expr.source_kernels, expr.densities)
         ])
->>>>>>> a9b4ed67
         target_kernel_str = str(expr.target_kernel)
         base_kernel_str = str(expr.target_kernel.get_base_kernel())
         kernel_str = target_kernel_str.replace(base_kernel_str,
@@ -754,11 +742,7 @@
         if not self.visit(expr, node_printed=True):
             return
 
-<<<<<<< HEAD
-        [self.rec(density) for density in expr.densities]
-=======
         self.rec(expr.densities)
->>>>>>> a9b4ed67
         for arg_expr in expr.kernel_arguments.values():
             self.rec(arg_expr)
 
