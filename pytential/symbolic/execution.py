--- conflicted
+++ resolved
@@ -506,13 +506,8 @@
 
     def copy(self):
         return GeometryCollection(
-<<<<<<< HEAD
                 self.places,
-                auto_where=self._default_place_ids)
-=======
-                self.places.copy(),
                 auto_where=self.auto_where)
->>>>>>> 6f74ef7e
 
     def get_cache(self, name):
         return self.caches.setdefault(name, {})
