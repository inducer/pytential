--- conflicted
+++ resolved
@@ -123,11 +123,7 @@
         result = (
                 expr.source,
                 *sort_arrays_together(expr.source_kernels, expr.densities, key=str),
-<<<<<<< HEAD
-                TargetTransformationRemover()(expr.target_kernel),
-=======
                 expr.target_kernel.get_base_kernel(),
->>>>>>> 9e6f5b9c
                 )
 
         return result
