# Environment variables
#
# * PYTEST_ADDOPTS is used to filter test runs. The default value is "-k-slowtest",
#   which skips the slow running tests.
# * SKIP_EXAMPLES, if non-empty, can be used to skip the examples job.

Python 2.7 POCL:
  script:
  - export PY_EXE=python2.7
  - export PYOPENCL_TEST=portable
<<<<<<< HEAD
  - export PYTEST_ADDOPTS=${PYTEST_ADDOPTS:--k-slowtest}
  - export EXTRA_INSTALL="numpy mako"
=======
  - export EXTRA_INSTALL="pybind11 numpy mako"
>>>>>>> eb9c1d5f
  - curl -L -O -k https://gitlab.tiker.net/inducer/ci-support/raw/master/build-and-test-py-project.sh
  - ". ./build-and-test-py-project.sh"
  tags:
  - python2.7
  - pocl
  - large-node
  except:
  - tags

Python 3.6 POCL:
  script:
  - export PY_EXE=python3.6
  - export PYOPENCL_TEST=portable
<<<<<<< HEAD
  - export PYTEST_ADDOPTS=${PYTEST_ADDOPTS:--k-slowtest}
  - export EXTRA_INSTALL="numpy mako"
=======
  - export EXTRA_INSTALL="pybind11 numpy mako"
>>>>>>> eb9c1d5f
  - curl -L -O -k https://gitlab.tiker.net/inducer/ci-support/raw/master/build-and-test-py-project.sh
  - ". ./build-and-test-py-project.sh"
  tags:
  - python3.6
  - pocl
  - large-node
  except:
  - tags

Python 3.6 POCL Examples:
  script:
  - test -n "$SKIP_EXAMPLES" && exit
  - export PY_EXE=python3.6
  - export PYOPENCL_TEST=portable
  - export EXTRA_INSTALL="pybind11 numpy mako pyvisfile matplotlib"
  - curl -L -O -k https://gitlab.tiker.net/inducer/ci-support/raw/master/build-py-project-and-run-examples.sh
  - ". ./build-py-project-and-run-examples.sh"
  tags:
  - python3.6
  - pocl
  - large-node
  except:
  - tags

Python 3.6 Conda:
  script:
  - export SUMPY_FORCE_SYMBOLIC_BACKEND=symengine
  - export CONDA_ENVIRONMENT=.test-conda-env-py3.yml
  - export PYTEST_ADDOPTS=${PYTEST_ADDOPTS:--k-slowtest}
  - export REQUIREMENTS_TXT=.test-conda-env-py3-requirements.txt
  - curl -L -O -k https://gitlab.tiker.net/inducer/ci-support/raw/master/build-and-test-py-project-within-miniconda.sh
  - ". ./build-and-test-py-project-within-miniconda.sh"
  tags:
  - linux
  - large-node
  except:
  - tags

<<<<<<< HEAD
Python 3.5 Conda Apple:
=======
Python 2.7 POCL:
  script:
  - export PY_EXE=python2.7
  - export PYOPENCL_TEST=portable
  - export EXTRA_INSTALL="pybind11 numpy mako"
  - curl -L -O -k https://gitlab.tiker.net/inducer/ci-support/raw/master/build-and-test-py-project.sh
  - ". ./build-and-test-py-project.sh"
  tags:
  - python2.7
  - pocl
  - large-node
  except:
  - tags

Python 3.6 Conda Apple:
>>>>>>> eb9c1d5f
  script:
  - export LC_ALL=en_US.UTF-8
  - export LANG=en_US.UTF-8
  - export CONDA_ENVIRONMENT=.test-conda-env-py3-macos.yml
  - export PYTEST_ADDOPTS=${PYTEST_ADDOPTS:--k-slowtest}
  - export REQUIREMENTS_TXT=.test-conda-env-py3-requirements.txt
  - curl -L -O -k https://gitlab.tiker.net/inducer/ci-support/raw/master/build-and-test-py-project-within-miniconda.sh
  - ". ./build-and-test-py-project-within-miniconda.sh"
  tags:
  - apple
  except:
  - tags
  retry: 2

Documentation:
  script:
  - EXTRA_INSTALL="pybind11 numpy mako"
  - curl -L -O -k https://gitlab.tiker.net/inducer/ci-support/raw/master/build-docs.sh
  - ". ./build-docs.sh"
  tags:
  - python3.5
  only:
  - master

Flake8:
  script:
  - curl -L -O -k https://gitlab.tiker.net/inducer/ci-support/raw/master/prepare-and-run-flake8.sh
  - ". ./prepare-and-run-flake8.sh pytential test examples"
  tags:
  - python3.5
  except:
  - tags<|MERGE_RESOLUTION|>--- conflicted
+++ resolved
@@ -8,12 +8,8 @@
   script:
   - export PY_EXE=python2.7
   - export PYOPENCL_TEST=portable
-<<<<<<< HEAD
   - export PYTEST_ADDOPTS=${PYTEST_ADDOPTS:--k-slowtest}
-  - export EXTRA_INSTALL="numpy mako"
-=======
   - export EXTRA_INSTALL="pybind11 numpy mako"
->>>>>>> eb9c1d5f
   - curl -L -O -k https://gitlab.tiker.net/inducer/ci-support/raw/master/build-and-test-py-project.sh
   - ". ./build-and-test-py-project.sh"
   tags:
@@ -27,12 +23,8 @@
   script:
   - export PY_EXE=python3.6
   - export PYOPENCL_TEST=portable
-<<<<<<< HEAD
   - export PYTEST_ADDOPTS=${PYTEST_ADDOPTS:--k-slowtest}
-  - export EXTRA_INSTALL="numpy mako"
-=======
   - export EXTRA_INSTALL="pybind11 numpy mako"
->>>>>>> eb9c1d5f
   - curl -L -O -k https://gitlab.tiker.net/inducer/ci-support/raw/master/build-and-test-py-project.sh
   - ". ./build-and-test-py-project.sh"
   tags:
@@ -71,25 +63,7 @@
   except:
   - tags
 
-<<<<<<< HEAD
-Python 3.5 Conda Apple:
-=======
-Python 2.7 POCL:
-  script:
-  - export PY_EXE=python2.7
-  - export PYOPENCL_TEST=portable
-  - export EXTRA_INSTALL="pybind11 numpy mako"
-  - curl -L -O -k https://gitlab.tiker.net/inducer/ci-support/raw/master/build-and-test-py-project.sh
-  - ". ./build-and-test-py-project.sh"
-  tags:
-  - python2.7
-  - pocl
-  - large-node
-  except:
-  - tags
-
 Python 3.6 Conda Apple:
->>>>>>> eb9c1d5f
   script:
   - export LC_ALL=en_US.UTF-8
   - export LANG=en_US.UTF-8
