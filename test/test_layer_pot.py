--- conflicted
+++ resolved
@@ -149,6 +149,94 @@
 # {{{ test off-surface eval vs direct
 
 def test_off_surface_eval_vs_direct(ctx_factory,  do_plot=False):
+    logging.basicConfig(level=logging.INFO)
+
+    cl_ctx = ctx_factory()
+    queue = cl.CommandQueue(cl_ctx)
+    actx = PyOpenCLArrayContext(queue)
+
+    # prevent cache 'splosion
+    from sympy.core.cache import clear_cache
+    clear_cache()
+
+    nelements = 300
+    target_order = 8
+    qbx_order = 3
+
+    mesh = make_curve_mesh(WobblyCircle.random(8, seed=30),
+                np.linspace(0, 1, nelements+1),
+                target_order)
+
+    from pytential.qbx import QBXLayerPotentialSource
+    from meshmode.discretization import Discretization
+    from meshmode.discretization.poly_element import \
+            InterpolatoryQuadratureSimplexGroupFactory
+
+    pre_density_discr = Discretization(
+            actx, mesh, InterpolatoryQuadratureSimplexGroupFactory(target_order))
+    direct_qbx = QBXLayerPotentialSource(
+            pre_density_discr, 4*target_order, qbx_order,
+            fmm_order=False,
+            target_association_tolerance=0.05,
+            )
+    fmm_qbx = QBXLayerPotentialSource(
+            pre_density_discr, 4*target_order, qbx_order,
+            fmm_order=qbx_order + 3,
+            _expansions_in_tree_have_extent=True,
+            target_association_tolerance=0.05,
+            )
+
+    fplot = FieldPlotter(np.zeros(2), extent=5, npoints=500)
+    from pytential.target import PointsTarget
+    ptarget = PointsTarget(actx.freeze(actx.from_numpy(fplot.points)))
+    from sumpy.kernel import LaplaceKernel
+
+    places = GeometryCollection({
+        "direct_qbx": direct_qbx,
+        "fmm_qbx": fmm_qbx,
+        "target": ptarget})
+
+    direct_density_discr = places.get_discretization("direct_qbx")
+    fmm_density_discr = places.get_discretization("fmm_qbx")
+
+    from pytential.qbx import QBXTargetAssociationFailedException
+    op = sym.D(LaplaceKernel(2), sym.var("sigma"), qbx_forced_limit=None)
+    try:
+        direct_sigma = direct_density_discr.zeros(actx) + 1
+        direct_fld_in_vol = bind(places, op,
+                auto_where=("direct_qbx", "target"))(
+                        actx, sigma=direct_sigma)
+    except QBXTargetAssociationFailedException as e:
+        fplot.show_scalar_in_matplotlib(
+            actx.to_numpy(actx.thaw(e.failed_target_flags)))
+        import matplotlib.pyplot as pt
+        pt.show()
+        raise
+
+    fmm_sigma = fmm_density_discr.zeros(actx) + 1
+    fmm_fld_in_vol = bind(places, op,
+            auto_where=("fmm_qbx", "target"))(
+                    actx, sigma=fmm_sigma)
+
+    err = actx.np.fabs(fmm_fld_in_vol - direct_fld_in_vol)
+    linf_err = actx.to_numpy(err).max()
+    print("l_inf error:", linf_err)
+
+    if do_plot:
+        #fplot.show_scalar_in_mayavi(0.1*.get(queue))
+        fplot.write_vtk_file("potential.vts", [
+            ("fmm_fld_in_vol", actx.to_numpy(fmm_fld_in_vol)),
+            ("direct_fld_in_vol", actx.to_numpy(direct_fld_in_vol))
+            ])
+
+    assert linf_err < 1e-3
+
+# }}}
+
+
+# {{{
+
+def test_single_plus_double_with_single_fmm(ctx_factory,  do_plot=False):
     logging.basicConfig(level=logging.INFO)
 
     cl_ctx = ctx_factory()
@@ -247,110 +335,6 @@
 
     assert linf_err < 1e-15
 
-# }}}
-
-
-# {{{
-
-def test_single_plus_double_with_single_fmm(ctx_factory,  do_plot=False):
-    logging.basicConfig(level=logging.INFO)
-
-    cl_ctx = ctx_factory()
-    queue = cl.CommandQueue(cl_ctx)
-    actx = PyOpenCLArrayContext(queue)
-
-    # prevent cache 'splosion
-    from sympy.core.cache import clear_cache
-    clear_cache()
-
-    nelements = 300
-    target_order = 8
-    qbx_order = 3
-
-    mesh = make_curve_mesh(WobblyCircle.random(8, seed=30),
-                np.linspace(0, 1, nelements+1),
-                target_order)
-
-    from pytential.qbx import QBXLayerPotentialSource
-    from meshmode.discretization import Discretization
-    from meshmode.discretization.poly_element import \
-            InterpolatoryQuadratureSimplexGroupFactory
-
-    pre_density_discr = Discretization(
-            actx, mesh, InterpolatoryQuadratureSimplexGroupFactory(target_order))
-    direct_qbx = QBXLayerPotentialSource(
-            pre_density_discr, 4*target_order, qbx_order,
-            fmm_order=False,
-            target_association_tolerance=0.05,
-            )
-    fmm_qbx = QBXLayerPotentialSource(
-            pre_density_discr, 4*target_order, qbx_order,
-            fmm_order=qbx_order + 3,
-            _expansions_in_tree_have_extent=True,
-            target_association_tolerance=0.05,
-            )
-
-    fplot = FieldPlotter(np.zeros(2), extent=5, npoints=500)
-    from pytential.target import PointsTarget
-    ptarget = PointsTarget(actx.freeze(actx.from_numpy(fplot.points)))
-    from sumpy.kernel import LaplaceKernel
-
-    places = GeometryCollection({
-        "direct_qbx": direct_qbx,
-        "fmm_qbx": fmm_qbx,
-        "target": ptarget})
-
-    direct_density_discr = places.get_discretization("direct_qbx")
-    fmm_density_discr = places.get_discretization("fmm_qbx")
-
-    knl = LaplaceKernel(2)
-    from pytential.qbx import QBXTargetAssociationFailedException
-    op_d = sym.D(knl, sym.var("sigma"), qbx_forced_limit=None)
-    op_s = sym.S(knl, sym.var("sigma"), qbx_forced_limit=None)
-    op = op_d + op_s * 0.5
-    try:
-        direct_sigma = direct_density_discr.zeros(actx) + 1
-        direct_fld_in_vol = bind(places, op,
-                auto_where=("direct_qbx", "target"))(
-                        actx, sigma=direct_sigma)
-    except QBXTargetAssociationFailedException as e:
-        fplot.show_scalar_in_matplotlib(
-            actx.to_numpy(actx.thaw(e.failed_target_flags)))
-        import matplotlib.pyplot as pt
-        pt.show()
-        raise
-
-    fmm_sigma = fmm_density_discr.zeros(actx) + 1
-    fmm_bound_op = bind(places, op, auto_where=("fmm_qbx", "target"))
-    print(fmm_bound_op.code)
-    fmm_fld_in_vol = fmm_bound_op(actx, sigma=fmm_sigma)
-
-    err = actx.np.fabs(fmm_fld_in_vol - direct_fld_in_vol)
-    linf_err = actx.to_numpy(err).max()
-    print("l_inf error:", linf_err)
-
-    if do_plot:
-        #fplot.show_scalar_in_mayavi(0.1*.get(queue))
-        fplot.write_vtk_file("potential.vts", [
-            ("fmm_fld_in_vol", actx.to_numpy(fmm_fld_in_vol)),
-            ("direct_fld_in_vol", actx.to_numpy(direct_fld_in_vol))
-            ])
-
-    assert linf_err < 1e-3
-
-    # check that using one FMM works
-    op = op_d.copy(source_kernels=op_d.source_kernels + (knl,),
-        densities=op_d.densities + (sym.var("sigma")*0.5,))
-    single_fmm_bound_op = bind(places, op, auto_where=("fmm_qbx", "target"))
-    print(single_fmm_bound_op.code)
-    single_fmm_fld_in_vol = fmm_bound_op(actx, sigma=fmm_sigma)
-
-    err = actx.np.fabs(fmm_fld_in_vol - single_fmm_fld_in_vol)
-    linf_err = actx.to_numpy(err).max()
-    print("l_inf error:", linf_err)
-
-    assert linf_err < 1e-15
-
 
 # }}}
 
@@ -387,11 +371,7 @@
 
     from sumpy.kernel import one_kernel_2d
     sigma_sym = sym.var("sigma")
-<<<<<<< HEAD
-    op = sym.S(one_kernel_2d, sigma_sym, qbx_forced_limit=None)
-=======
     op = sym.int_g_vec(one_kernel_2d, sigma_sym, qbx_forced_limit=None)
->>>>>>> a9b4ed67
 
     sigma = discr.zeros(actx) + 1
 
