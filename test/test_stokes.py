--- conflicted
+++ resolved
@@ -258,14 +258,9 @@
 
     velocity = bind(places, sym_velocity,
             auto_where=("source", "point_target"))(actx, sigma=sigma, **op_context)
-<<<<<<< HEAD
-    ex_velocity = bind(places, sym_source_pot,
+    ref_velocity = bind(places, sym_source_pot,
             auto_where=("point_source", "point_target"))(actx, sigma=charges,
                     **direct_context)
-=======
-    ref_velocity = bind(places, sym_source_pot,
-            auto_where=("point_source", "point_target"))(actx, sigma=charges, mu=mu)
->>>>>>> f37481d3
 
     v_error = [
             dof_array_rel_error(actx, u, uref)
@@ -553,10 +548,6 @@
                 nu=nu,
                 method=method)
 
-<<<<<<< HEAD
-        eoc.add_data_point(h_max, err)
-        print(eoc)
-=======
         for eoc, e in zip(eocs, errors):
             eoc.add_data_point(h_max, e)
 
@@ -565,7 +556,6 @@
             abscissa_format="%.8e",
             error_format="%.8e",
             eoc_format="%.2f"))
->>>>>>> f37481d3
 
     for eoc in eocs:
         order = min(case.target_order, case.qbx_order)
